import { openai } from "@ai-sdk/openai";
import { embed, embedMany } from "ai";
import { and, cosineDistance, desc, eq, gt, sql } from "drizzle-orm";
import { db } from "../db";
<<<<<<< HEAD
import { chunks } from "../db/schema";
=======
import { Resource } from "../db/knowledge/actions";
import { chunks, resources } from "../db/schema";
import { sendChannelUpdate } from "../db/supabase/channel/server";
import { generateFileTitle } from "../itzam/file-title-generator";
import { convertSingleFile } from "./tika";
>>>>>>> 5cf54a41

const EMBEDDING_MODEL = openai.embedding("text-embedding-3-small");
const CHUNKS_RETRIEVE_LIMIT = 4;
const SIMILARITY_THRESHOLD = 0.2;

<<<<<<< HEAD
=======
export type Chunk = typeof chunks.$inferSelect;

// PARSE RESOURCE AND CREATE EMBEDDINGS
export async function createEmbeddings(resource: Resource, workflowId: string) {
  let title = resource.fileName ?? "";

  try {
    // SEND TO TIKA
    const textFromTika = await convertSingleFile({
      file: resource.url,
      mimeType: resource.mimeType,
    });

    title = await generateFileTitleForResource(textFromTika, resource);

    sendChannelUpdate(
      `knowledge-${resource.knowledgeId}-${resource.type === "FILE" ? "files" : "links"}`,
      {
        status: "PENDING",
        resourceId: resource.id,
        title,
        chunks: [],
      }
    );

    if (!textFromTika) {
      throw new Error("No text from Tika");
    }

    // GENERATE EMBEDDINGS
    const embeddings = await generateEmbeddings(textFromTika);

    // SAVE CHUNK TO DB
    const chunksCreated = await db
      .insert(chunks)
      .values(
        embeddings.map((embedding) => ({
          ...embedding,
          id: v7(),
          resourceId: resource.id,
          content: embedding.content ?? "",
          workflowId,
        }))
      )
      .returning();

    sendChannelUpdate(
      `knowledge-${resource.knowledgeId}-${resource.type === "FILE" ? "files" : "links"}`,
      {
        status: "PROCESSED",
        resourceId: resource.id,
        title,
        chunks: chunksCreated,
      }
    );

    await db
      .update(resources)
      .set({ status: "PROCESSED" })
      .where(eq(resources.id, resource.id));
  } catch (error) {
    console.error("Error creating embeddings", error);

    sendChannelUpdate(
      `knowledge-${resource.knowledgeId}-${resource.type === "FILE" ? "files" : "links"}`,
      {
        status: "FAILED",
        resourceId: resource.id,
        title,
        chunks: [],
      }
    );

    await db
      .update(resources)
      .set({ status: "FAILED" })
      .where(eq(resources.id, resource.id));
  }
}
>>>>>>> 5cf54a41
// MUTIPLE EMBEDDINGS (for files and links)
export const generateEmbeddings = async (
  value: string
): Promise<Array<{ embedding: number[]; content: string | undefined }>> => {
  console.log("Chunking value", value);

  const chunks = chunker(value);

  const { embeddings } = await embedMany({
    model: EMBEDDING_MODEL,
    values: chunks,
  });

  console.log("generated " + embeddings.length + " embeddings");

  return embeddings.map((e, i) => ({ content: chunks[i], embedding: e }));
};

// SINGLE EMBEDDING (for user prompt)
export const generateEmbedding = async (value: string): Promise<number[]> => {
  const input = value.replaceAll("\\n", " ");
  const { embedding } = await embed({
    model: EMBEDDING_MODEL,
    value: input,
  });
  return embedding;
};

// CHUNKER (currently splits by new line)
const chunker = (input: string): string[] => {
  // Pre-process text to remove excessive whitespace
  input = input.replace(/\s+/g, " ").trim();

  // Remove tabs
  input = input.replace(/\t/g, "");

  return input
    .trim()
    .split(/\n\n\n+/) // split
    .filter((i) => i !== "");
};

// FIND RELEVANT CONTENT FOR USER QUERY
export const findRelevantContent = async (
  userQuery: string,
  workflowId: string
) => {
  // Generating embedding for user query
  const userQueryEmbedded = await generateEmbedding(userQuery);

  // Calculating similarity between user query and chunks
  const similarity = sql<number>`1 - (${cosineDistance(
    chunks.embedding,
    userQueryEmbedded
  )})`;

  // Retrieving chunks with similarity greater than SIMILARITY_THRESHOLD
  const similarChunks = await db
    .select({
      content: chunks.content,
      similarity,
      resourceId: chunks.resourceId,
    })
    .from(chunks)
    .where(
      and(
        gt(similarity, SIMILARITY_THRESHOLD),
        eq(chunks.workflowId, workflowId),
        eq(chunks.active, true)
      )
    )
    .orderBy((t) => desc(t.similarity))
    .limit(CHUNKS_RETRIEVE_LIMIT);

  // Getting resource ids from similar chunks to add to run (removing duplicates)
  const resourceIds = [
    ...new Set(
      similarChunks.map((chunk) => chunk.resourceId).filter((id) => id !== null)
    ),
  ];

  return {
    similarChunks,
    resourceIds,
  };
};<|MERGE_RESOLUTION|>--- conflicted
+++ resolved
@@ -2,102 +2,14 @@
 import { embed, embedMany } from "ai";
 import { and, cosineDistance, desc, eq, gt, sql } from "drizzle-orm";
 import { db } from "../db";
-<<<<<<< HEAD
 import { chunks } from "../db/schema";
-=======
-import { Resource } from "../db/knowledge/actions";
-import { chunks, resources } from "../db/schema";
-import { sendChannelUpdate } from "../db/supabase/channel/server";
-import { generateFileTitle } from "../itzam/file-title-generator";
-import { convertSingleFile } from "./tika";
->>>>>>> 5cf54a41
 
 const EMBEDDING_MODEL = openai.embedding("text-embedding-3-small");
 const CHUNKS_RETRIEVE_LIMIT = 4;
 const SIMILARITY_THRESHOLD = 0.2;
 
-<<<<<<< HEAD
-=======
 export type Chunk = typeof chunks.$inferSelect;
 
-// PARSE RESOURCE AND CREATE EMBEDDINGS
-export async function createEmbeddings(resource: Resource, workflowId: string) {
-  let title = resource.fileName ?? "";
-
-  try {
-    // SEND TO TIKA
-    const textFromTika = await convertSingleFile({
-      file: resource.url,
-      mimeType: resource.mimeType,
-    });
-
-    title = await generateFileTitleForResource(textFromTika, resource);
-
-    sendChannelUpdate(
-      `knowledge-${resource.knowledgeId}-${resource.type === "FILE" ? "files" : "links"}`,
-      {
-        status: "PENDING",
-        resourceId: resource.id,
-        title,
-        chunks: [],
-      }
-    );
-
-    if (!textFromTika) {
-      throw new Error("No text from Tika");
-    }
-
-    // GENERATE EMBEDDINGS
-    const embeddings = await generateEmbeddings(textFromTika);
-
-    // SAVE CHUNK TO DB
-    const chunksCreated = await db
-      .insert(chunks)
-      .values(
-        embeddings.map((embedding) => ({
-          ...embedding,
-          id: v7(),
-          resourceId: resource.id,
-          content: embedding.content ?? "",
-          workflowId,
-        }))
-      )
-      .returning();
-
-    sendChannelUpdate(
-      `knowledge-${resource.knowledgeId}-${resource.type === "FILE" ? "files" : "links"}`,
-      {
-        status: "PROCESSED",
-        resourceId: resource.id,
-        title,
-        chunks: chunksCreated,
-      }
-    );
-
-    await db
-      .update(resources)
-      .set({ status: "PROCESSED" })
-      .where(eq(resources.id, resource.id));
-  } catch (error) {
-    console.error("Error creating embeddings", error);
-
-    sendChannelUpdate(
-      `knowledge-${resource.knowledgeId}-${resource.type === "FILE" ? "files" : "links"}`,
-      {
-        status: "FAILED",
-        resourceId: resource.id,
-        title,
-        chunks: [],
-      }
-    );
-
-    await db
-      .update(resources)
-      .set({ status: "FAILED" })
-      .where(eq(resources.id, resource.id));
-  }
-}
->>>>>>> 5cf54a41
 // MUTIPLE EMBEDDINGS (for files and links)
 export const generateEmbeddings = async (
   value: string
