"use client";

import { RunWithModelAndResourcesAndAttachments } from "@itzam/server/db/run/actions";
import { AnimatePresence, motion } from "framer-motion";
import {
  CheckIcon,
  ChevronDownIcon,
  CircleIcon,
  FileIcon,
  GlobeIcon,
  XIcon,
} from "lucide-react";
<<<<<<< HEAD
=======
import Image from "next/image";
>>>>>>> 24d11fec
import Link from "next/link";
import ModelIcon from "public/models/svgs/model-icon";
import { useState } from "react";
import { Button } from "~/components/ui/button";
import { TableCell, TableRow } from "~/components/ui/table";
import { RunOriginType } from "~/lib/mappers/run-origin";
import { formatDate } from "~/lib/utils";
import { Badge } from "../ui/badge";
import { RunOriginBadge } from "./run-origin-badge";
export function ExpandableRunRow({
  run,
}: {
  run: RunWithModelAndResourcesAndAttachments | null;
}) {
  const [isExpanded, setIsExpanded] = useState(false);

  if (!run) {
    return null;
  }
  return (
    <>
      <TableRow
        id={`run-row-${run.id}`}
        className={`hover:cursor-pointer`}
        onClick={() => setIsExpanded(!isExpanded)}
      >
        <TableCell className="min-w-[16px] max-w-[16px] pl-6">
          <Badge
            className="flex size-5 items-center justify-center rounded-md p-1"
            variant={
              run.status === "COMPLETED"
                ? "green"
                : run.status === "FAILED"
                  ? "red"
                  : "gray"
            }
          >
            {run.status === "COMPLETED" ? (
              <CheckIcon className="size-3 text-green-500" />
            ) : run.status === "FAILED" ? (
              <XIcon className="size-3 text-red-500" />
            ) : (
              <CircleIcon className="size-3 text-gray-500" />
            )}
          </Badge>
        </TableCell>
        <TableCell className="min-w-[100px] max-w-[100px] truncate text-sm">
          {formatDate(run.createdAt)}
        </TableCell>
        <TableCell className="min-w-[160px] max-w-[160px] truncate pr-8 text-sm">
          {run.input}
        </TableCell>

        <TableCell className="min-w-[100px] max-w-[100px] truncate pr-12 text-muted-foreground">
          ${run.cost}
        </TableCell>
        <TableCell className="text-sm text-muted-foreground">
          {run.durationInMs}
        </TableCell>
        <TableCell>
          <div className="flex items-center">
            <Button
              variant="ghost"
              size="sm"
              className="h-8 w-8 p-0"
              onClick={(e) => {
                e.stopPropagation();
                setIsExpanded(!isExpanded);
              }}
            >
              <motion.div
                animate={{ rotate: isExpanded ? 180 : 0 }}
                transition={{ duration: 0.2 }}
              >
                <ChevronDownIcon className="h-4 w-4" />
              </motion.div>
            </Button>
          </div>
        </TableCell>
      </TableRow>
      <AnimatePresence
        onExitComplete={() => {
          const parentRow = document.getElementById(`run-row-${run.id}`);
          if (parentRow) {
            parentRow.classList.remove("border-0");
            parentRow.classList.add("border-b");
          }
        }}
      >
        {isExpanded && (
          <TableRow className="hover:bg-transparent">
            <TableCell colSpan={6} className="p-0">
              <motion.div
                onAnimationStart={() => {
                  const parentRow = document.getElementById(
                    `run-row-${run.id}`
                  );

                  if (parentRow) {
                    parentRow.classList.add("border-0");
                    parentRow.classList.remove("border-b");
                  }
                }}
                initial={{ height: 0, opacity: 0, scale: 0.99 }}
                animate={{ height: "auto", opacity: 1, scale: 1 }}
                exit={{ height: 0, opacity: 0, scale: 0.99 }}
                transition={{ duration: 0.3, ease: "easeInOut" }}
                className="overflow-hidden"
              >
                <div className="flex gap-12 px-4 pt-6 pb-12">
                  <div className="flex w-3/6 flex-col gap-6">
                    <div className="flex flex-col gap-1">
                      <h4 className="text-muted-foreground text-sm">Prompt</h4>
                      <p className="mt-1 max-w-[400px] whitespace-pre-wrap font-mono text-xs">
                        {run.prompt}
                      </p>
                    </div>
                    {run.runResources.length > 0 && (
                      <div className="flex flex-col gap-2">
                        <h4 className="text-muted-foreground text-sm">
                          Knowledge
                        </h4>
                        <div className="flex flex-col gap-1">
                          {run.runResources.map((resource) => (
                            <Link
                              href={resource.resource.url}
                              target="_blank"
                              rel="noopener noreferrer"
                              key={resource.resource.id}
                            >
                              <div className="flex items-center gap-1.5 text-sm hover:opacity-80 transition-opacity">
                                {resource.resource.type === "FILE" ? (
                                  <FileIcon className="size-3 text-muted-foreground" />
                                ) : (
                                  <GlobeIcon className="size-3 text-muted-foreground" />
                                )}
                                {resource.resource.title}
                              </div>
                            </Link>
                          ))}
                        </div>
                      </div>
                    )}
                    <div className="flex flex-col gap-1">
                      <h4 className="text-muted-foreground text-sm">Input</h4>
                      <p className="mt-1 whitespace-pre-wrap text-sm">
                        {run.input}
                      </p>
                    </div>
                    {run.attachments.length > 0 && (
                      <div className="flex flex-col gap-1">
                        <h4 className="text-muted-foreground text-sm">
                          Attachments
                        </h4>
                        <div className="mt-1 flex flex-wrap gap-1">
                          {run.attachments.map((attachment) => (
                            <Link
                              href={attachment.url}
                              target="_blank"
                              rel="noopener noreferrer"
                              key={attachment.url}
                              className="flex size-12 items-center justify-center rounded-lg border border-muted shadow-sm transition-all hover:border-muted-foreground/40"
                            >
                              {attachment.mimeType.startsWith("image/") ? (
                                <Image
                                  src={attachment.url}
                                  alt={attachment.mimeType}
                                  width={1920}
                                  height={1080}
                                  className="size-12 rounded-lg object-cover"
                                />
                              ) : (
                                <FileIcon className="size-4" />
                              )}
                            </Link>
                          ))}
                        </div>
                      </div>
                    )}
                    {run.output && (
                      <div className="flex flex-col gap-1">
                        <h4 className="text-muted-foreground text-sm">
                          Output
                        </h4>
                        <p className="mt-1 max-w-[400px] whitespace-pre-wrap text-sm">
                          {run.output}
                        </p>
                      </div>
                    )}
                    {run.error && (
                      <div className="flex flex-col gap-1">
                        <h4 className="text-red-500 text-sm">Error</h4>
                        <p className="mt-1 max-w-[400px] whitespace-pre-wrap text-sm">
                          {run.error}
                        </p>
                      </div>
                    )}
                  </div>

                  <div className="flex w-1/6 flex-col gap-6">
                    <div className="flex flex-col gap-1">
                      <h4 className="text-muted-foreground text-sm">Status</h4>
                      <div className="mt-1 flex items-center">
                        <div
                          className={`mr-1.5 size-2 rounded-full bg-green-100 ${
                            run.status === "COMPLETED"
                              ? "bg-green-500"
                              : run.status === "FAILED"
                                ? "bg-red-500"
                                : "bg-gray-500"
                          }`}
                        />
                        <p
                          className={`text-sm ${
                            run.status === "COMPLETED"
                              ? "text-green-500"
                              : run.status === "FAILED"
                                ? "text-red-500"
                                : "text-gray-500"
                          }`}
                        >
                          {run.status.slice(0, 1).toUpperCase() +
                            run.status.slice(1).toLowerCase()}
                        </p>
                      </div>
                    </div>

                    <div className="flex flex-col gap-1">
                      <h4 className="text-muted-foreground text-sm">Cost</h4>
                      <p className="mt-1 text-sm">${run.cost}</p>
                    </div>

                    <div className="flex flex-col gap-1">
                      <h4 className="text-muted-foreground text-sm">
                        Started at
                      </h4>
                      <p className="mt-1 text-sm">
                        {run.createdAt.toLocaleString()}
                      </p>
                    </div>

                    <div className="flex flex-col gap-1">
                      <h4 className="text-muted-foreground text-sm">
                        Thread ID
                      </h4>
                      <div className="mt-1 flex items-center gap-2">
                        <p className="text-sm">{run.threadId ?? "N/A"}</p>
                      </div>
                    </div>
                  </div>

                  <div className="flex w-1/6 flex-col gap-6">
                    <div className="flex flex-col gap-1">
                      <h4 className="text-muted-foreground text-sm">Model</h4>
                      <div className="mt-1 flex items-center gap-2">
                        <ModelIcon tag={run.model?.tag ?? ""} size="xs" />
                        <p className="text-sm">{run.model?.name}</p>
                      </div>
                    </div>

                    <div className="flex flex-col gap-1">
                      <h4 className="text-muted-foreground text-sm">Origin</h4>
                      <div className="mt-1">
                        <RunOriginBadge origin={run.origin as RunOriginType} />
                      </div>
                    </div>

                    <div className="flex flex-col gap-1">
                      <h4 className="text-muted-foreground text-sm">
                        Duration
                      </h4>
                      <p className="mt-1 text-sm">{run.durationInMs}ms</p>
                    </div>

                    <div className="flex flex-col gap-1">
                      <h4 className="text-muted-foreground text-sm">Tokens</h4>
                      <p className="mt-1 text-sm">
                        {run.inputTokens + run.outputTokens}
                        <span className="ml-1 text-muted-foreground text-xs">
                          ({run.inputTokens} + {run.outputTokens})
                        </span>
                      </p>
                    </div>
                  </div>
                </div>
              </motion.div>
            </TableCell>
          </TableRow>
        )}
      </AnimatePresence>
    </>
  );
}<|MERGE_RESOLUTION|>--- conflicted
+++ resolved
@@ -10,10 +10,7 @@
   GlobeIcon,
   XIcon,
 } from "lucide-react";
-<<<<<<< HEAD
-=======
 import Image from "next/image";
->>>>>>> 24d11fec
 import Link from "next/link";
 import ModelIcon from "public/models/svgs/model-icon";
 import { useState } from "react";
