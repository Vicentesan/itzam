--- conflicted
+++ resolved
@@ -40,11 +40,8 @@
 .env*.local
 
 supabase/.*
-<<<<<<< HEAD
+.mintlify-last
 
 bin
 lib
-lib64
-=======
-.mintlify-last
->>>>>>> 5a87ebc8
+lib64