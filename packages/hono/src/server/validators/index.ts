import type { ValidationTargets } from "hono";
import { validator as zv } from "hono-openapi/zod";
import { HTTPException } from "hono/http-exception";
import { ZodSchema } from "zod";
import { zodToJsonSchema } from "zod-to-json-schema";
import {
  CreateContextInputSchema,
  CreateThreadInputSchema,
<<<<<<< HEAD
  DeleteContextParamsSchema,
=======
  GetRunsByThreadParamsSchema,
  GetThreadsByWorkflowParamsSchema,
  GetThreadsByWorkflowQuerySchema,
>>>>>>> 5b70308b
  ObjectCompletionInputSchema,
  TextCompletionInputSchema,
  UpdateContextInputSchema,
} from "../../client/schemas";

const messages = {
  FILE_PROPERTY_REQUIRED: {
    error: "FILE_PROPERTY_REQUIRED",
    message: "The file property is required in the attachments array",
    documentation: "https://docs.itz.am/errors/FILE_PROPERTY_REQUIRED",
  },
};

function getDescendantProp(obj: object, desc: string) {
  const arr = desc.split(".");
  while (arr.length) {
    obj = obj[arr.shift() as keyof typeof obj];
  }
  return obj;
}

export const zValidator = <
  T extends ZodSchema,
  Target extends keyof ValidationTargets,
>(
  target: Target,
  schema: T
) =>
  zv(target, schema, (result, c) => {
    console.log(result);
    console.log(schema);

    if (!result.success) {
      throw new HTTPException(400, {
        cause: result.error,
        message: JSON.stringify(
          result.error.issues.map((e) => {
            const inputPath = e.path.join(".");
            const inputValue = getDescendantProp(
              result.data,
              e.path.slice(0, -1).join(".")
            );

            const expected = zodToJsonSchema(schema);

            console.log(expected);

            return {
              ...messages["FILE_PROPERTY_REQUIRED"],
              path: inputPath,
              received: inputValue,
              expected: {
                file: "string:base64",
                type: "file",
              },
            };
          }),
          null,
          2
        ),
      });
    }
  });

export const textCompletionValidator = zValidator(
  "json",
  TextCompletionInputSchema
);

export const objectCompletionValidator = zValidator(
  "json",
  ObjectCompletionInputSchema
);

export const createThreadValidator = zValidator(
  "json",
  CreateThreadInputSchema
);

<<<<<<< HEAD
export const createContextValidator = zValidator(
  "json",
  CreateContextInputSchema
);

export const updateContextValidator = zValidator(
  "json",
  UpdateContextInputSchema
);

export const deleteContextValidator = zValidator(
  "param",
  DeleteContextParamsSchema
=======
export const getThreadsByWorkflowParamsValidator = zValidator(
  "param",
  GetThreadsByWorkflowParamsSchema
);

export const getThreadsByWorkflowQueryValidator = zValidator(
  "query",
  GetThreadsByWorkflowQuerySchema
);

export const getRunsByThreadParamsValidator = zValidator(
  "param",
  GetRunsByThreadParamsSchema
>>>>>>> 5b70308b
);<|MERGE_RESOLUTION|>--- conflicted
+++ resolved
@@ -4,18 +4,12 @@
 import { ZodSchema } from "zod";
 import { zodToJsonSchema } from "zod-to-json-schema";
 import {
-  CreateContextInputSchema,
   CreateThreadInputSchema,
-<<<<<<< HEAD
-  DeleteContextParamsSchema,
-=======
   GetRunsByThreadParamsSchema,
   GetThreadsByWorkflowParamsSchema,
   GetThreadsByWorkflowQuerySchema,
->>>>>>> 5b70308b
   ObjectCompletionInputSchema,
   TextCompletionInputSchema,
-  UpdateContextInputSchema,
 } from "../../client/schemas";
 
 const messages = {
@@ -92,21 +86,6 @@
   CreateThreadInputSchema
 );
 
-<<<<<<< HEAD
-export const createContextValidator = zValidator(
-  "json",
-  CreateContextInputSchema
-);
-
-export const updateContextValidator = zValidator(
-  "json",
-  UpdateContextInputSchema
-);
-
-export const deleteContextValidator = zValidator(
-  "param",
-  DeleteContextParamsSchema
-=======
 export const getThreadsByWorkflowParamsValidator = zValidator(
   "param",
   GetThreadsByWorkflowParamsSchema
@@ -120,5 +99,4 @@
 export const getRunsByThreadParamsValidator = zValidator(
   "param",
   GetRunsByThreadParamsSchema
->>>>>>> 5b70308b
 );