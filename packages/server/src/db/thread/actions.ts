"use server";

import { and, asc, eq, inArray, sql } from "drizzle-orm";
import { db } from "../index";
<<<<<<< HEAD
import { getRunsByThreadId } from "../run/actions";
import { threads, threadContexts, workflows } from "../schema";
=======
import { getRunsByThreadIdWithResourcesAndAttachments } from "../run/actions";
import { threadLookupKeys, threads, workflows } from "../schema";
>>>>>>> 5b70308b
import { getUser } from "../auth/actions";
import { v7 } from "uuid";

export async function getThreadsByWorkflowSlug(
  workflowSlug: string,
  userId: string,
  options?: { lookupKeys?: string[] }
) {
  // First find the workflow by slug and userId
  const workflow = await db.query.workflows.findFirst({
    where: and(
      eq(workflows.slug, workflowSlug),
      eq(workflows.userId, userId),
      eq(workflows.isActive, true)
    ),
  });

  if (!workflow) {
    return [];
  }

  // If no lookup keys are provided, return all threads for the workflow
  if (
    !options?.lookupKeys ||
    options.lookupKeys === undefined ||
    options.lookupKeys.length === 0
  ) {
    return await db.query.threads.findMany({
      where: eq(threads.workflowId, workflow.id),
      with: {
        lookupKeys: true,
      },
      orderBy: (threads, { desc }) => [desc(threads.updatedAt)],
    });
  }

  // Find threads that have ALL the specified lookup keysAdd commentMore actions
  // First, get thread IDs that have all the lookup keys
  const threadIdsWithAllKeys = await db
    .select({
      threadId: threadLookupKeys.threadId,
      keyCount: sql<number>`count(*)`.as("keyCount"),
    })
    .from(threadLookupKeys)
    .innerJoin(threads, eq(threadLookupKeys.threadId, threads.id))
    .where(
      and(
        eq(threads.workflowId, workflow.id),
        inArray(threadLookupKeys.lookupKey, options.lookupKeys)
      )
    )
    .groupBy(threadLookupKeys.threadId)
    .having(sql`count(*) = ${options.lookupKeys.length}`);

  if (threadIdsWithAllKeys.length === 0) {
    return [];
  }

<<<<<<< HEAD
  // Get threads for this workflow with their contexts
  return await db.query.threads.findMany({
    where: and(...whereConditions),
=======
  // Get the actual thread records
  const threadIds = threadIdsWithAllKeys.map((item) => item.threadId);

  const threadsFound = await db.query.threads.findMany({
    where: inArray(threads.id, threadIds),
    with: {
      lookupKeys: true,
    },
>>>>>>> 5b70308b
    orderBy: (threads, { desc }) => [desc(threads.updatedAt)],
    with: {
      threadContexts: {
        with: {
          context: {
            with: {
              resourceContexts: {
                with: {
                  resource: {
                    columns: {
                      id: true,
                      title: true,
                      type: true,
                      url: true,
                      status: true,
                    },
                  },
                },
              },
            },
          },
        },
      },
    },
  });

  return threadsFound;
}

export async function getThreadById(threadId: string, userId: string) {
  // Get thread and verify it belongs to the user
  const thread = await db.query.threads.findFirst({
    where: eq(threads.id, threadId),
    with: {
      workflow: true,
<<<<<<< HEAD
      threadContexts: {
        with: {
          context: {
            with: {
              resourceContexts: {
                with: {
                  resource: {
                    columns: {
                      id: true,
                      title: true,
                      type: true,
                      url: true,
                      status: true,
                    },
                  },
                },
              },
            },
          },
        },
      },
=======
      lookupKeys: true,
>>>>>>> 5b70308b
    },
  });

  if (!thread || !thread.workflow || thread.workflow.userId !== userId) {
    return null;
  }

  // Transform contexts data
  const contexts = thread.threadContexts?.map((tc) => ({
    ...tc.context,
    createdAt: tc.context.createdAt.toISOString(),
    updatedAt: tc.context.updatedAt.toISOString(),
    resources: tc.context.resourceContexts?.map((rc) => rc.resource) || [],
    resourceContexts: undefined,
  })) || [];

  return {
    id: thread.id,
    name: thread.name,
<<<<<<< HEAD
    lookupKey: thread.lookupKey,
    contexts,
=======
    lookupKeys: thread.lookupKeys.map((key) => key.lookupKey),
>>>>>>> 5b70308b
    createdAt: thread.createdAt.toISOString(),
    updatedAt: thread.updatedAt.toISOString(),
  };
}

export async function getThreadRunsHistory(threadId: string, userId?: string) {
  let currentUserId = userId;

  if (!userId) {
    const { data, error } = await getUser();

    if (error) {
      return [];
    }

    currentUserId = data?.user?.id || "";
  }

  // First verify the thread belongs to the user
  const thread = await db.query.threads.findFirst({
    where: eq(threads.id, threadId),
    with: {
      workflow: true,
      lookupKeys: true,
    },
  });

  if (!thread || !thread.workflow || thread.workflow.userId !== currentUserId) {
    return [];
  }

  // Get runs for this thread
<<<<<<< HEAD
  return await getRunsByThreadId(threadId);
}

export async function getThreadContextIds(threadId: string): Promise<string[]> {
  const threadContextRelations = await db.query.threadContexts.findMany({
    where: eq(threadContexts.threadId, threadId),
    columns: {
      contextId: true,
    },
  });

  return threadContextRelations.map(tc => tc.contextId);
=======
  return await getRunsByThreadIdWithResourcesAndAttachments(threadId);
}

export async function createThread({
  workflowId,
  lookupKeys,
  name,
}: {
  workflowId: string;
  lookupKeys: string[] | undefined;
  name: string | undefined;
}) {
  const threadId = `thread_${v7()}`;
  const threadName = name || `Thread ${threadId.slice(-10)}`;

  const [thread] = await db
    .insert(threads)
    .values({
      id: threadId,
      name: threadName,
      workflowId,
    })
    .returning();

  if (!thread) {
    return null;
  }

  if (lookupKeys) {
    await db.insert(threadLookupKeys).values(
      lookupKeys.map((key) => ({
        id: `thread_lookup_key_${v7()}`,
        threadId: thread.id,
        lookupKey: key,
      }))
    );
  }

  return {
    ...thread,
    lookupKeys: lookupKeys || [],
  };
>>>>>>> 5b70308b
}<|MERGE_RESOLUTION|>--- conflicted
+++ resolved
@@ -2,13 +2,8 @@
 
 import { and, asc, eq, inArray, sql } from "drizzle-orm";
 import { db } from "../index";
-<<<<<<< HEAD
-import { getRunsByThreadId } from "../run/actions";
-import { threads, threadContexts, workflows } from "../schema";
-=======
 import { getRunsByThreadIdWithResourcesAndAttachments } from "../run/actions";
 import { threadLookupKeys, threads, workflows } from "../schema";
->>>>>>> 5b70308b
 import { getUser } from "../auth/actions";
 import { v7 } from "uuid";
 
@@ -67,11 +62,6 @@
     return [];
   }
 
-<<<<<<< HEAD
-  // Get threads for this workflow with their contexts
-  return await db.query.threads.findMany({
-    where: and(...whereConditions),
-=======
   // Get the actual thread records
   const threadIds = threadIdsWithAllKeys.map((item) => item.threadId);
 
@@ -80,31 +70,7 @@
     with: {
       lookupKeys: true,
     },
->>>>>>> 5b70308b
     orderBy: (threads, { desc }) => [desc(threads.updatedAt)],
-    with: {
-      threadContexts: {
-        with: {
-          context: {
-            with: {
-              resourceContexts: {
-                with: {
-                  resource: {
-                    columns: {
-                      id: true,
-                      title: true,
-                      type: true,
-                      url: true,
-                      status: true,
-                    },
-                  },
-                },
-              },
-            },
-          },
-        },
-      },
-    },
   });
 
   return threadsFound;
@@ -116,31 +82,7 @@
     where: eq(threads.id, threadId),
     with: {
       workflow: true,
-<<<<<<< HEAD
-      threadContexts: {
-        with: {
-          context: {
-            with: {
-              resourceContexts: {
-                with: {
-                  resource: {
-                    columns: {
-                      id: true,
-                      title: true,
-                      type: true,
-                      url: true,
-                      status: true,
-                    },
-                  },
-                },
-              },
-            },
-          },
-        },
-      },
-=======
       lookupKeys: true,
->>>>>>> 5b70308b
     },
   });
 
@@ -148,24 +90,10 @@
     return null;
   }
 
-  // Transform contexts data
-  const contexts = thread.threadContexts?.map((tc) => ({
-    ...tc.context,
-    createdAt: tc.context.createdAt.toISOString(),
-    updatedAt: tc.context.updatedAt.toISOString(),
-    resources: tc.context.resourceContexts?.map((rc) => rc.resource) || [],
-    resourceContexts: undefined,
-  })) || [];
-
   return {
     id: thread.id,
     name: thread.name,
-<<<<<<< HEAD
-    lookupKey: thread.lookupKey,
-    contexts,
-=======
     lookupKeys: thread.lookupKeys.map((key) => key.lookupKey),
->>>>>>> 5b70308b
     createdAt: thread.createdAt.toISOString(),
     updatedAt: thread.updatedAt.toISOString(),
   };
@@ -198,20 +126,6 @@
   }
 
   // Get runs for this thread
-<<<<<<< HEAD
-  return await getRunsByThreadId(threadId);
-}
-
-export async function getThreadContextIds(threadId: string): Promise<string[]> {
-  const threadContextRelations = await db.query.threadContexts.findMany({
-    where: eq(threadContexts.threadId, threadId),
-    columns: {
-      contextId: true,
-    },
-  });
-
-  return threadContextRelations.map(tc => tc.contextId);
-=======
   return await getRunsByThreadIdWithResourcesAndAttachments(threadId);
 }
 
@@ -254,5 +168,4 @@
     ...thread,
     lookupKeys: lookupKeys || [],
   };
->>>>>>> 5b70308b
 }