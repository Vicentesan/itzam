{
  "name": "@itzam/python",
  "scripts": {
<<<<<<< HEAD
    "dev:gen-models": "dotenv -- bash -c 'sqlacodegen $POSTGRES_URL | sed \"1s/^/# /\" > ./app/models.py'",
    "db:push": "pnpm run dev:gen-models",
=======
>>>>>>> f9a9fb1c
    "dev": "fastapi run --workers 4 main.py"
  },
  "devDependencies": {
    "dotenv-cli": "^8.0.0"
  }
}<|MERGE_RESOLUTION|>--- conflicted
+++ resolved
@@ -1,11 +1,8 @@
 {
   "name": "@itzam/python",
   "scripts": {
-<<<<<<< HEAD
     "dev:gen-models": "dotenv -- bash -c 'sqlacodegen $POSTGRES_URL | sed \"1s/^/# /\" > ./app/models.py'",
     "db:push": "pnpm run dev:gen-models",
-=======
->>>>>>> f9a9fb1c
     "dev": "fastapi run --workers 4 main.py"
   },
   "devDependencies": {
