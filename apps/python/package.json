--- conflicted
+++ resolved
@@ -1,15 +1,4 @@
 {
-<<<<<<< HEAD
-    "name": "@itzam/python",
-    "scripts": {
-        "dev:gen-models": "dotenv -- bash -c 'sqlacodegen $POSTGRES_URL | sed \"1s/^/# /\" > ./app/models.py'",
-        "predev": "pnpm run dev:gen-models",
-        "dev": "fastapi dev"
-    },
-    "devDependencies": {
-        "dotenv-cli": "^8.0.0"
-    }
-=======
   "name": "@itzam/python",
   "scripts": {
     "dev:gen-models": "dotenv -- bash -c 'sqlacodegen $POSTGRES_URL | sed \"1s/^/# /\" > ./app/models.py'",
@@ -19,5 +8,4 @@
   "devDependencies": {
     "dotenv-cli": "^8.0.0"
   }
->>>>>>> 90d3995b
 }