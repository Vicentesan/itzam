import { env } from "@itzam/utils/env";

// Validate webhook signature from Vercel
function validateSignature(signature: string | null): boolean {
  if (!signature) {
    return false;
  }

  return signature === env.VERCEL_WEBHOOK_SECRET;
}

interface ErrorNotification {
  type: "error";
  error: {
    name: string;
    message: string;
    stack?: string;
    code?: number;
  };
  context?: {
    userId?: string;
    workflowSlug?: string;
    endpoint?: string;
    timestamp: string;
    environment?: string;
  };
}

function formatErrorForDiscord(errorData: ErrorNotification) {
  const { error, context } = errorData;
  const emoji = getErrorEmoji(error.code);
  const color = getErrorColor(error.code);
  
  const fields = [
    {
      name: "Error Type",
      value: error.name,
      inline: true,
    },
    {
      name: "Environment",
      value: context?.environment || "unknown",
      inline: true,
    },
  ];

  if (error.code) {
    fields.push({
      name: "Status Code",
      value: error.code.toString(),
      inline: true,
    });
  }

  if (context?.endpoint) {
    fields.push({
      name: "Endpoint",
      value: context.endpoint,
      inline: false,
    });
  }

  if (context?.workflowSlug) {
    fields.push({
      name: "Workflow",
      value: context.workflowSlug,
      inline: true,
    });
  }

  if (context?.userId) {
    fields.push({
      name: "User ID",
      value: context.userId,
      inline: true,
    });
  }

  return {
    content: `${emoji} **API Error Alert** - ${context?.environment || "Production"}`,
    embeds: [
      {
        title: `${error.name}: ${error.message}`,
        description: error.stack ? `\`\`\`\n${error.stack.slice(0, 1000)}${error.stack.length > 1000 ? '...' : ''}\n\`\`\`` : 'No stack trace available',
        color,
        fields,
        timestamp: context?.timestamp || new Date().toISOString(),
      },
    ],
  };
}

function getErrorColor(code?: number): number {
  if (!code) return 0xffff00; // Yellow for unknown
  switch (Math.floor(code / 100)) {
    case 4: return 0xffa500; // Orange for 4xx errors
    case 5: return 0xff0000; // Red for 5xx errors
    default: return 0xffff00; // Yellow for other errors
  }
}

function getErrorEmoji(code?: number): string {
  if (!code) return '❌';
  switch (Math.floor(code / 100)) {
    case 4: return '⚠️';
    case 5: return '🚨';
    default: return '❌';
  }
}

export async function POST(req: Request) {
  const DISCORD_WEBHOOK_URL = env.DISCORD_WEBHOOK_URL;

  try {
    // Get raw body for signature validation
    const rawBody = await req.text();
    const signature = req.headers.get("x-vercel-signature");

    // For Vercel webhooks, validate signature
    if (signature) {
      if (!validateSignature(signature)) {
        return new Response(JSON.stringify({ error: "Invalid signature" }), {
          status: 401,
          headers: { "Content-Type": "application/json" },
        });
      }

      // Parse webhook payload
      const webhookData = JSON.parse(rawBody);
      let content = "";

      // Handle different webhook events
      switch (webhookData.type) {
        case "deployment.succeeded":
          content = `🚀 Deployment succeeded for ${webhookData.payload.deployment.url} by ${webhookData.payload.user.id}`;
          break;
        case "deployment.error":
          content = `❌ Deployment failed for ${webhookData.payload.deployment.url} by ${webhookData.payload.user.id}`;
          break;
      }

      if (content === "") {
        return;
      }

      // Send to Discord
      const discordResponse = await fetch(DISCORD_WEBHOOK_URL, {
        method: "POST",
        headers: { "Content-Type": "application/json" },
        body: JSON.stringify({ content }),
      });

      if (!discordResponse.ok) {
        throw new Error("Failed to send Discord message");
      }
    } else {
<<<<<<< HEAD
      // Parse the body to check message type
      const body = JSON.parse(rawBody);
      
      if (body.type === "error") {
        // Handle error notifications with rich formatting
        const errorData = body as ErrorNotification;
        const discordMessage = formatErrorForDiscord(errorData);
        
        const discordResponse = await fetch(DISCORD_WEBHOOK_URL, {
          method: "POST",
          headers: { "Content-Type": "application/json" },
          body: JSON.stringify(discordMessage),
        });

        if (!discordResponse.ok) {
          throw new Error("Failed to send Discord message");
        }
      } else {
        // Handle regular Discord message
        const discordResponse = await fetch(DISCORD_WEBHOOK_URL, {
          method: "POST",
          headers: { "Content-Type": "application/json" },
          body: JSON.stringify({ content: body.content }),
        });

        if (!discordResponse.ok) {
          throw new Error("Failed to send Discord message");
        }
=======
      // Handle regular Discord message with full webhook support
      const body = JSON.parse(rawBody);
      
      // Forward the entire payload to Discord webhook
      const discordResponse = await fetch(DISCORD_WEBHOOK_URL, {
        method: "POST",
        headers: { "Content-Type": "application/json" },
        body: JSON.stringify(body),
      });

      if (!discordResponse.ok) {
        const errorText = await discordResponse.text();
        throw new Error(`Failed to send Discord message: ${errorText}`);
>>>>>>> 06b5c570
      }
    }

    return new Response(JSON.stringify({ success: true }), {
      status: 200,
      headers: { "Content-Type": "application/json" },
    });
  } catch (error) {
    console.error(error);
    return new Response(JSON.stringify({ error: "Failed to send message" }), {
      status: 500,
      headers: { "Content-Type": "application/json" },
    });
  }
}<|MERGE_RESOLUTION|>--- conflicted
+++ resolved
@@ -154,7 +154,6 @@
         throw new Error("Failed to send Discord message");
       }
     } else {
-<<<<<<< HEAD
       // Parse the body to check message type
       const body = JSON.parse(rawBody);
       
@@ -170,34 +169,21 @@
         });
 
         if (!discordResponse.ok) {
-          throw new Error("Failed to send Discord message");
+          const errorText = await discordResponse.text();
+          throw new Error(`Failed to send Discord message: ${errorText}`);
         }
       } else {
-        // Handle regular Discord message
+        // Forward the entire payload to Discord webhook
         const discordResponse = await fetch(DISCORD_WEBHOOK_URL, {
           method: "POST",
           headers: { "Content-Type": "application/json" },
-          body: JSON.stringify({ content: body.content }),
+          body: JSON.stringify(body),
         });
 
         if (!discordResponse.ok) {
-          throw new Error("Failed to send Discord message");
+          const errorText = await discordResponse.text();
+          throw new Error(`Failed to send Discord message: ${errorText}`);
         }
-=======
-      // Handle regular Discord message with full webhook support
-      const body = JSON.parse(rawBody);
-      
-      // Forward the entire payload to Discord webhook
-      const discordResponse = await fetch(DISCORD_WEBHOOK_URL, {
-        method: "POST",
-        headers: { "Content-Type": "application/json" },
-        body: JSON.stringify(body),
-      });
-
-      if (!discordResponse.ok) {
-        const errorText = await discordResponse.text();
-        throw new Error(`Failed to send Discord message: ${errorText}`);
->>>>>>> 06b5c570
       }
     }
 
