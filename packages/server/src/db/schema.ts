--- conflicted
+++ resolved
@@ -547,14 +547,11 @@
     references: [models.id],
   }),
   runResources: many(runResources),
-<<<<<<< HEAD
+  attachments: many(attachments),
   thread: one(threads, {
     fields: [runs.threadId],
     references: [threads.id],
   }),
-=======
-  attachments: many(attachments),
->>>>>>> 24d11fec
 }));
 
 // -------- ApiKey --------
