--- conflicted
+++ resolved
@@ -3,28 +3,14 @@
 import { Knowledge } from "@itzam/server/db/knowledge/actions";
 import { createResourceAndSendoToAPI } from "@itzam/server/db/resource/actions";
 import {
-<<<<<<< HEAD
-<<<<<<< HEAD
   ResourceUpdatePayload,
   subscribeToResourceUpdates,
-=======
-  subscribeToResourceUpdates,
-  ResourceUpdatePayload,
->>>>>>> origin/main
-=======
-  ResourceUpdatePayload,
-  subscribeToResourceUpdates,
->>>>>>> 5b70308b
 } from "@itzam/supabase/client";
 import { AnimatePresence, motion } from "framer-motion";
 import { ArrowDown, Globe, PlusIcon, X } from "lucide-react";
 import { useEffect, useState } from "react";
 import { toast } from "sonner";
 import { v7 } from "uuid";
-<<<<<<< HEAD
-import { createResourceAndSendToAPI } from "~/components/knowledge/actions";
-=======
->>>>>>> origin/main
 import { cn } from "~/lib/utils";
 import EmptyStateDetails from "../empty-state/empty-state-detais";
 import { Button } from "../ui/button";
@@ -66,35 +52,12 @@
 export const LinkInput = ({
   workflowId,
   knowledge,
-  contextId,
-  contexts,
 }: {
   workflowId: string;
   knowledge: Knowledge;
-  contextId?: string;
-  contexts?: Array<{
-    id: string;
-    name: string;
-    slug: string;
-    resourceContexts?: Array<{
-      resourceId: string;
-    }>;
-  }>;
 }) => {
   const [workflowLinks, setWorkflowLinks] = useState<
     (Knowledge["resources"][number] & {
-<<<<<<< HEAD
-      chunksLength?: number;
-      processedChunks?: number;
-      totalChunks?: number;
-    })[]
-  >(knowledge?.resources.filter((resource) => resource.type === "LINK") ?? []);
-
-  // Track total processed chunks for progress calculation
-  const [processedChunksMap, setProcessedChunksMap] = useState<
-    Record<string, number>
-  >({});
-=======
       processedChunks?: number;
       totalChunks?: number;
     })[]
@@ -107,7 +70,6 @@
         totalChunks: resource.totalChunks ?? 0,
       })) ?? []
   );
->>>>>>> origin/main
 
   const [link, setLink] = useState<string>("");
   const [scrapeFrequency, setScrapeFrequency] = useState<
@@ -166,7 +128,7 @@
       mimeType: "text/html",
       type: "LINK" as const,
       fileSize: 0,
-      knowledgeId: contextId ? null : (knowledge?.id ?? null),
+      knowledgeId: knowledge?.id ?? "",
       workflowId,
       active: true,
       totalChunks: 0,
@@ -181,10 +143,9 @@
     setWorkflowLinks((prevLinks) => [...resourcesToAdd, ...prevLinks]);
 
     try {
-      await createResourceAndSendToAPI({
+      await createResourceAndSendoToAPI({
         resources: resourcesToAdd,
-        knowledgeId: contextId ? undefined : knowledge?.id,
-        contextId: contextId,
+        knowledgeId: knowledge?.id ?? "",
         workflowId: workflowId,
       });
     } catch (error) {
@@ -201,9 +162,7 @@
     setIsSubmitting(false);
   };
 
-  const channelId = contextId
-    ? `context-${contextId}-links`
-    : `knowledge-${knowledge?.id}-links`;
+  const channelId = `knowledge-${knowledge?.id}-links`;
 
   useEffect(() => {
     const unsubscribe = subscribeToResourceUpdates(
@@ -215,30 +174,11 @@
               // Only update fields that are present in the payload (partial updates)
               const updatedLink = { ...link };
 
-<<<<<<< HEAD
-              if (payload.status !== undefined)
-                updatedLink.status = payload.status;
-              if (payload.title !== undefined)
-                updatedLink.title = payload.title;
-              if (payload.chunksLength !== undefined)
-                updatedLink.chunksLength = payload.chunksLength;
-              if (payload.fileSize !== undefined)
-                updatedLink.fileSize = payload.fileSize;
-
-              // Handle progress updates for processing
-              if (
-                payload.processedChunks !== undefined &&
-                payload.totalChunks !== undefined
-              ) {
-                updatedLink.processedChunks = payload.processedChunks;
-                updatedLink.totalChunks = payload.totalChunks;
-=======
               if (
                 payload.status !== undefined &&
                 payload.status !== "PROCESSED"
               ) {
                 updatedLink.status = payload.status;
->>>>>>> origin/main
               }
               if (payload.title !== undefined)
                 updatedLink.title = payload.title;
@@ -264,18 +204,6 @@
             return link;
           });
         });
-<<<<<<< HEAD
-      },
-      (progressPayload) => {
-        // Handle processed-chunks events to accumulate progress
-        setProcessedChunksMap((prev) => ({
-          ...prev,
-          [progressPayload.resourceId]:
-            (prev[progressPayload.resourceId] || 0) +
-            progressPayload.processedChunks,
-        }));
-=======
->>>>>>> origin/main
       }
     );
 
@@ -569,13 +497,6 @@
               key={resource.id}
               resource={resource}
               onDelete={handleResourceDelete}
-<<<<<<< HEAD
-              processedChunks={processedChunksMap[resource.id]}
-              workflowId={workflowId}
-              contextId={contextId}
-              contexts={contexts}
-=======
->>>>>>> origin/main
             />
           ))}
         </motion.div>
