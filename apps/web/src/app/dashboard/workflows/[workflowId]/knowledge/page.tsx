--- conflicted
+++ resolved
@@ -2,12 +2,9 @@
   getKnowledgeByWorkflowId,
   getMaxLimit,
 } from "@itzam/server/db/knowledge/actions";
-<<<<<<< HEAD
 import { getContexts } from "@itzam/server/actions/contexts";
 import { getWorkflowByIdWithRelations } from "@itzam/server/db/workflow/actions";
 import { formatBytes } from "bytes-formatter";
-=======
->>>>>>> 90d3995b
 import { FileInput } from "~/components/knowledge/file-input";
 import { LinkInput } from "~/components/knowledge/link-input";
 import { Usage } from "~/components/knowledge/usage";
@@ -63,7 +60,6 @@
             </p>
           </div>
         </div>
-<<<<<<< HEAD
         <div className="flex flex-col gap-4">
           <FileInput 
             workflowId={workflowId} 
@@ -126,13 +122,6 @@
             </div>
           </Card>
         )}
-=======
-        <Usage
-          workflowId={workflowId}
-          totalSize={totalSize ?? 0}
-          availableStorage={availableStorage ?? 0}
-        />
->>>>>>> 90d3995b
       </div>
     </div>
   );
