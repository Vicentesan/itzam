--- conflicted
+++ resolved
@@ -6,11 +6,8 @@
 import { db } from "..";
 import { getUser } from "../auth/actions";
 import { chunks, knowledge, resources, workflows } from "../schema";
-<<<<<<< HEAD
 import { customerIsSubscribedToItzamPro } from "../billing/actions";
-=======
 import { createClient } from "../supabase/server";
->>>>>>> 903a6cd4
 
 export type Knowledge = NonNullable<
   Awaited<ReturnType<typeof getKnowledgeByWorkflowId>>
@@ -51,96 +48,6 @@
   return knowledgeFromWorkflow;
 }
 
-export type Resource = typeof resources.$inferSelect;
-
-type ResourceInput = {
-  url: string;
-  type: "FILE" | "LINK";
-  mimeType: string;
-  fileName: string;
-  fileSize: number;
-  id?: string;
-};
-
-export async function createResources(
-  resourcesInput: ResourceInput[],
-  knowledgeId: string,
-  workflowId: string
-) {
-  const { error } = await getUser();
-  const isSubscribedToItzamPro = await customerIsSubscribedToItzamPro();
-
-  if (error) {
-    throw new Error(error.message);
-  }
-
-<<<<<<< HEAD
-  if (!isSubscribedToItzamPro.isSubscribed) {
-    // check if the user has reached the limit in this workflow (50MB)
-    const resourcesSize = await db.query.resources.findMany({
-      where: and(
-        eq(resources.knowledgeId, knowledgeId),
-        eq(resources.active, true)
-      ),
-      columns: {
-        fileSize: true,
-      },
-    });
-
-    const totalSize = resourcesSize.reduce(
-      (acc, resource) => acc + (resource.fileSize ?? 0),
-      0
-    );
-
-    if (totalSize > 50 * 1024 * 1024) {
-      throw new Error(
-        "The free plan has a limit of 50MB. Subscribe to Itzam Pro!"
-      );
-    }
-  }
-
-  const resourcesCreated = await db
-    .insert(resources)
-    .values(
-      resourcesInput.map((resource) => ({
-        ...resource,
-        id: resource.id ?? v7(),
-=======
-  // Call the edge function to create resources and embeddings
-  const supabase = await createClient();
-  const {
-    data: { session },
-  } = await supabase.auth.getSession();
-
-  if (!session) {
-    throw new Error("No session found");
-  }
-
-  const response = await fetch(
-    `${process.env.SUPABASE_URL}/functions/v1/create-knowledge-resource`,
-    {
-      method: "POST",
-      headers: {
-        "Content-Type": "application/json",
-        Authorization: `Bearer ${session.access_token}`,
-      },
-      body: JSON.stringify({
-        resources: resourcesInput,
->>>>>>> 903a6cd4
-        knowledgeId,
-        workflowId,
-      }),
-    }
-  );
-
-  if (!response.ok) {
-    throw new Error(`Failed to create resources: ${response.statusText}`);
-  }
-
-  const result = await response.json();
-  return result.resources;
-}
-
 export async function deleteResource(resourceId: string) {
   await db
     .update(resources)
