--- conflicted
+++ resolved
@@ -1,15 +1,11 @@
 import { db } from "@itzam/server/db/index";
-import { contexts, threadContexts, threads, workflows } from "@itzam/server/db/schema";
+import { threads, workflows } from "@itzam/server/db/schema";
 import {
   getThreadById,
   getThreadRunsHistory,
   getThreadsByWorkflowSlug,
 } from "@itzam/server/db/thread/actions";
-<<<<<<< HEAD
-import { and, eq, inArray, or } from "drizzle-orm";
-=======
 import { and, eq } from "drizzle-orm";
->>>>>>> 5b70308b
 import { Hono } from "hono";
 import { describeRoute } from "hono-openapi";
 import { resolver } from "hono-openapi/zod";
@@ -52,14 +48,10 @@
     createThreadValidator,
     async (c) => {
       try {
-<<<<<<< HEAD
-        const { name, lookupKey, workflowSlug, contexts: contextIds } = c.req.valid("json");
-=======
         const userId = c.get("userId");
         const { name, lookupKeys, workflowSlug } = c.req.valid("json");
->>>>>>> 5b70308b
-
-        // Find the workflow by slug
+
+        // Find the workflow by slug and userId
         const workflow = await db.query.workflows.findFirst({
           where: and(
             eq(workflows.slug, workflowSlug),
@@ -75,71 +67,11 @@
           );
         }
 
-<<<<<<< HEAD
-        // Validate contexts if provided
-        let validatedContexts: any[] = [];
-        if (contextIds && contextIds.length > 0) {
-          const foundContexts = await db.query.contexts.findMany({
-            where: and(
-              eq(contexts.workflowId, workflow.id),
-              or(
-                inArray(contexts.id, contextIds),
-                inArray(contexts.slug, contextIds)
-              )
-            ),
-            with: {
-              resourceContexts: {
-                with: {
-                  resource: {
-                    columns: {
-                      id: true,
-                      title: true,
-                      type: true,
-                      url: true,
-                      status: true,
-                    },
-                  },
-                },
-              },
-            },
-          });
-
-          if (foundContexts.length !== contextIds.length) {
-            return c.json(
-              createErrorResponse(new Error("One or more contexts not found")),
-              404
-            );
-          }
-
-          validatedContexts = foundContexts.map((context) => ({
-            ...context,
-            createdAt: context.createdAt.toISOString(),
-            updatedAt: context.updatedAt.toISOString(),
-            resources: context.resourceContexts?.map((rc) => rc.resource) || [],
-            resourceContexts: undefined,
-          }));
-        }
-
-        const threadId = `thread_${v7()}`;
-        const threadName = name || `Thread ${threadId.slice(-10)}`;
-
-        // Create the thread
-        const [thread] = await db
-          .insert(threads)
-          .values({
-            id: threadId,
-            name: threadName,
-            lookupKey: lookupKey || null,
-            workflowId: workflow.id,
-          })
-          .returning();
-=======
         const thread = await createThread({
           workflowId: workflow.id,
           lookupKeys,
           name,
         });
->>>>>>> 5b70308b
 
         if (!thread) {
           return c.json(
@@ -148,26 +80,10 @@
           );
         }
 
-        // Associate contexts with the thread
-        if (validatedContexts.length > 0) {
-          const threadContextAssociations = validatedContexts.map((context) => ({
-            id: `tc_${v7()}`,
-            threadId: thread.id,
-            contextId: context.id,
-          }));
-
-          await db.insert(threadContexts).values(threadContextAssociations);
-        }
-
         return c.json({
           id: thread.id,
           name: thread.name,
-<<<<<<< HEAD
-          lookupKey: thread.lookupKey,
-          contexts: validatedContexts,
-=======
           lookupKeys: thread.lookupKeys,
->>>>>>> 5b70308b
           createdAt: thread.createdAt.toISOString(),
           updatedAt: thread.updatedAt.toISOString(),
         });
@@ -209,18 +125,7 @@
           threads: threads.map((thread) => ({
             id: thread.id,
             name: thread.name,
-<<<<<<< HEAD
-            lookupKey: thread.lookupKey,
-            contexts: thread.threadContexts?.map((tc) => ({
-              ...tc.context,
-              createdAt: tc.context.createdAt.toISOString(),
-              updatedAt: tc.context.updatedAt.toISOString(),
-              resources: tc.context.resourceContexts?.map((rc) => rc.resource) || [],
-              resourceContexts: undefined,
-            })) || [],
-=======
             lookupKeys: thread.lookupKeys.map((key) => key.lookupKey),
->>>>>>> 5b70308b
             createdAt: thread.createdAt.toISOString(),
             updatedAt: thread.updatedAt.toISOString(),
           })),
