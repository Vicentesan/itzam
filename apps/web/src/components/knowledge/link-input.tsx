"use client";

import { Chunk } from "@itzam/server/ai/embeddings";
import { createResources, Knowledge } from "@itzam/server/db/knowledge/actions";
import { AnimatePresence, motion } from "framer-motion";
import { ArrowDown, Globe, PlusIcon, X } from "lucide-react";
import { useEffect, useState } from "react";
import { subscribeToChannel } from "supabase/utils/client";
import { v7 } from "uuid";
import { cn } from "~/lib/utils";
import EmptyStateDetails from "../empty-state/empty-state-detais";
import { Button } from "../ui/button";
import {
  Dialog,
  DialogContent,
  DialogDescription,
  DialogFooter,
  DialogHeader,
  DialogTitle,
  DialogTrigger,
} from "../ui/dialog";
import { Input } from "../ui/input";
<<<<<<< HEAD
=======
import { KnowledgeItem } from "./knowledge-item";

type LinkToAdd = {
  id: string;
  url: string;
};

const isValidUrl = (url: string) => {
  try {
    new URL(url);
    return true;
  } catch {
    return false;
  }
};

>>>>>>> 5cf54a41
export const LinkInput = ({
  workflowId,
  knowledge,
}: {
  workflowId: string;
  knowledge: Knowledge;
}) => {
  const [workflowLinks, setWorkflowLinks] = useState<Knowledge["resources"]>(
    knowledge?.resources.filter((resource) => resource.type === "LINK") ?? []
  );

  const [link, setLink] = useState<string>("");
  const [linkError, setLinkError] = useState<string>("");
  const [linksToAdd, setLinksToAdd] = useState<LinkToAdd[]>([]);
  const [isDialogOpen, setIsDialogOpen] = useState(false);
  const [isSubmitting, setIsSubmitting] = useState(false);

  const handleResourceDelete = (resourceId: string) => {
    setWorkflowLinks((prevLinks) =>
      prevLinks.filter((link) => link.id !== resourceId)
    );
  };

  const handleAddLink = () => {
    if (!link) {
      setLinkError("Please enter a URL");

      setTimeout(() => {
        setLinkError("");
      }, 2000);

      return;
    }

    if (!isValidUrl(link)) {
      setLinkError("Please enter a valid URL");

      setTimeout(() => {
        setLinkError("");
      }, 2000);

      return;
    }

    setLinksToAdd([...linksToAdd, { id: v7(), url: link }]);
    setLink("");
    setIsDialogOpen(false);
  };

  const handleSubmit = async () => {
    setIsSubmitting(true);
    setLinksToAdd([]);

    setWorkflowLinks((prevLinks) => {
      return prevLinks.concat(
        linksToAdd.map((link) => ({
          id: link.id,
          status: "PENDING",
          title: link.url,
          createdAt: new Date(),
          updatedAt: new Date(),
          url: link.url,
          fileName: link.url,
          mimeType: "text/html",
          type: "LINK",
          fileSize: 0,
          knowledgeId: knowledge?.id ?? "",
          workflowId,
          active: true,
          chunks: [],
        }))
      );
    });

    await createResources(
      linksToAdd.map((link) => ({
        fileName: link.url,
        url: link.url,
        mimeType: "text/html",
        type: "LINK",
        fileSize: 0,
        id: link.id,
      })),
      knowledge?.id ?? "",
      workflowId
    );

    setIsSubmitting(false);
  };

  const channelId = `knowledge-${knowledge?.id}-links`;

  useEffect(() => {
    const unsubscribe = subscribeToChannel(
      channelId,
      (payload: {
        status: "FAILED" | "PENDING" | "PROCESSED";
        resourceId: string;
        title: string;
        chunks: Chunk[];
      }) => {
        setWorkflowLinks((links) => {
          return links.map((link) => {
            if (link.id === payload.resourceId) {
              return {
                ...link,
                status: payload.status,
                title: payload.title,
                chunks: payload.chunks,
              };
            }
            return link;
          });
        });
      }
    );

    return () => {
      unsubscribe();
    };
  }, [channelId]);

  return (
    <div className="flex flex-col">
      <div className="flex justify-between items-center">
        <h2 className="font-medium ml-0.5">Links</h2>
        {workflowLinks && workflowLinks.length > 0 && (
          <Dialog
            open={isDialogOpen}
            onOpenChange={(open) => {
              setIsDialogOpen(open);
              if (!open) {
                setLink("");
                setLinkError("");
              }
            }}
          >
            <DialogTrigger asChild>
              <Button type="button" variant="outline" size="sm">
                <PlusIcon className="size-3" />
                Add links
              </Button>
            </DialogTrigger>
            <DialogContent>
              <DialogHeader>
                <DialogTitle>Add links</DialogTitle>
                <DialogDescription>
                  Add URLs to the model&apos;s knowledge base
                </DialogDescription>
              </DialogHeader>

              <Input
                type="url"
                autoFocus
                onKeyDown={(e) => {
                  if (e.key === "Enter") {
                    e.preventDefault();
                    handleAddLink();
                  }
                }}
                className={cn(linkError ? "ring-1 ring-red-500" : "")}
                placeholder="https://"
                value={linkError ? linkError : link}
                onChange={(e) => {
                  setLink(e.target.value);
                  setLinkError("");
                }}
              />

              <DialogFooter>
                <Button
                  variant="outline"
                  size="sm"
                  onClick={() => {
                    setIsDialogOpen(false);
                    setLink("");
                    setLinkError("");
                  }}
                >
                  Cancel
                </Button>
                <Button
                  type="submit"
                  variant="primary"
                  size="sm"
                  onClick={handleAddLink}
                  disabled={!link}
                >
                  Add
                </Button>
              </DialogFooter>
            </DialogContent>
          </Dialog>
        )}
      </div>

      <AnimatePresence>
        {linksToAdd.length > 0 && (
          <motion.div
            initial={{
              opacity: 0,
              height: 0,
              marginTop: 0,
              filter: "blur(6px)",
            }}
            animate={{
              opacity: 1,
              height: "auto",
              marginTop: 8,
              filter: "blur(0px)",
              transition: {
                opacity: { delay: 0.2 },
                marginTop: { delay: 0.2 },
                filter: { delay: 0.2 },
              },
            }}
            exit={{
              opacity: 0,
              height: 0,
              marginTop: 0,
              filter: "blur(6px)",
              transition: { height: { delay: 0.2 } },
            }}
            transition={{ duration: 0.3 }}
            className="rounded-lg border border-border shadow-sm bg-muted-foreground/5"
          >
            <div className="flex gap-2 items-center p-2 justify-between">
              <div className="flex gap-2 items-center flex-wrap">
                {linksToAdd.map((link) => (
                  <div
                    key={link.id}
                    className={`flex gap-2 items-center bg-muted-foreground/20 rounded-sm px-2 py-1.5 border border-muted-foreground/10 ${
                      link.url ? "opacity-100" : "opacity-50"
                    }`}
                  >
                    <Globe className="size-3" />
                    <p className="text-xs whitespace-nowrap overflow-hidden text-ellipsis max-w-48">
                      {link.url}
                    </p>
                    <X
                      className="size-3 hover:opacity-70 transition-opacity cursor-pointer text-red-500"
                      onClick={() =>
                        setLinksToAdd(linksToAdd.filter((l) => l !== link))
                      }
                    />
                  </div>
                ))}
              </div>

              <Button
                variant="secondary"
                size="sm"
                onClick={handleSubmit}
                disabled={isSubmitting || linksToAdd.length === 0}
              >
                <ArrowDown className="size-3" />
                Add to knowledge
              </Button>
            </div>
          </motion.div>
        )}
      </AnimatePresence>
      {!workflowLinks || workflowLinks.length === 0 ? (
        <div className="flex flex-col items-center justify-center gap-4 py-16 rounded-lg border border-dashed border-border mt-2">
          <EmptyStateDetails
            title="No links added"
            description="Add links to the model's knowledge base"
            icon={<Globe className="size-4" />}
          />
          <Dialog
            open={isDialogOpen}
            onOpenChange={(open) => {
              setIsDialogOpen(open);
              if (!open) {
                setLink("");
                setLinkError("");
              }
            }}
          >
            <DialogTrigger asChild>
              <Button type="button" variant="secondary" size="sm">
                <PlusIcon className="size-3" />
                Add links
              </Button>
            </DialogTrigger>
            <DialogContent>
              <DialogHeader>
                <DialogTitle>Add links</DialogTitle>
                <DialogDescription>
                  Add URLs to the model&apos;s knowledge base
                </DialogDescription>
              </DialogHeader>

              <Input
                type="url"
                autoFocus
                onKeyDown={(e) => {
                  if (e.key === "Enter") {
                    e.preventDefault();
                    handleAddLink();
                  }
                }}
                className={cn(linkError ? "ring-1 ring-red-500" : "")}
                placeholder="https://"
                value={linkError ? linkError : link}
                onChange={(e) => {
                  setLink(e.target.value);
                  setLinkError("");
                }}
              />

              <DialogFooter>
                <Button
                  variant="outline"
                  size="sm"
                  onClick={() => {
                    setIsDialogOpen(false);
                    setLink("");
                    setLinkError("");
                  }}
                >
                  Cancel
                </Button>
                <Button
                  type="submit"
                  variant="primary"
                  size="sm"
                  onClick={handleAddLink}
                  disabled={!link}
                >
                  Add
                </Button>
              </DialogFooter>
            </DialogContent>
          </Dialog>
        </div>
      ) : (
        <motion.div className="flex flex-col gap-2 mt-2 rounded-lg border border-border shadow-sm bg-muted-foreground/5 p-2">
          {workflowLinks.map((resource) => (
            <KnowledgeItem
              key={resource.id}
              resource={resource}
              onDelete={handleResourceDelete}
            />
          ))}
        </motion.div>
      )}
    </div>
  );
};<|MERGE_RESOLUTION|>--- conflicted
+++ resolved
@@ -20,8 +20,6 @@
   DialogTrigger,
 } from "../ui/dialog";
 import { Input } from "../ui/input";
-<<<<<<< HEAD
-=======
 import { KnowledgeItem } from "./knowledge-item";
 
 type LinkToAdd = {
@@ -38,7 +36,6 @@
   }
 };
 
->>>>>>> 5cf54a41
 export const LinkInput = ({
   workflowId,
   knowledge,
