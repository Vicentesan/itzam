--- conflicted
+++ resolved
@@ -1,18 +1,13 @@
 import logging
 import asyncio
-from fastapi import APIRouter, Depends, HTTPException, status
+from fastapi import APIRouter, Depends, HTTPException, status, BackgroundTasks
 
 from ..dependencies import verify_auth_token
 from ..schemas import (
     CreateResourceRequest, 
     CreateResourceResponse, 
 )
-<<<<<<< HEAD
-from ..services import generate_embeddings
-=======
-from ..database import create_resource_in_db
 from ..services import process_resource_embeddings
->>>>>>> b6ea32bf
 from ..config import settings
 
 logger = logging.getLogger(__name__)
@@ -24,7 +19,7 @@
 )
 
 @router.post("/create-resource", response_model=CreateResourceResponse)
-async def create_resource_task(request: CreateResourceRequest):
+async def create_resource_task(request: CreateResourceRequest, background_tasks: BackgroundTasks):
     """
     Create and process multiple resources with chunking, embeddings, and database storage.
     Equivalent to the TypeScript createResourceTask.
@@ -32,18 +27,10 @@
     try:
         logger.info(f"Processing create-resource request for {len(request.resources)} resources")
 
-<<<<<<< HEAD
-        logger.info(f"Request: {request}")
-        
+        # Queue background tasks for embedding generation
         for resource in request.resources:
             logger.info(f"Queuing embedding generation for resource {resource.id}")
-            asyncio.create_task(generate_embeddings(resource, request.workflow_id, request.knowledge_id, True))
-=======
-        # Queue background tasks for embedding generation
-        for resource in created_resources:
-            logger.info(f"Queuing embedding generation for resource {resource['id']}")
-            background_tasks.add_task(process_resource_embeddings, background_tasks=background_tasks, resource=resource, workflow_id=request.workflow_id, save_to_db=True)
->>>>>>> b6ea32bf
+            background_tasks.add_task(process_resource_embeddings, background_tasks=background_tasks, resource=resource, knowledge_id=request.knowledge_id, workflow_id=request.workflow_id, save_to_db=True)
         
         logger.info(f"Queued {len(request.resources)} embedding tasks for background processing")
 
