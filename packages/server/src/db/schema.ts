--- conflicted
+++ resolved
@@ -1,4 +1,4 @@
-import { and, eq, relations, sql } from "drizzle-orm";
+import { relations, sql } from "drizzle-orm";
 import {
   boolean,
   decimal,
@@ -8,7 +8,6 @@
   pgEnum,
   pgSchema,
   pgTableCreator,
-  pgView,
   text,
   timestamp,
   uuid,
@@ -34,6 +33,12 @@
   "FAILED",
 ]);
 export const runOriginEnum = pgEnum("run_origin", ["SDK", "WEB"]);
+export const contextItemTypeEnum = pgEnum("context_item_type", [
+  "TEXT",
+  "IMAGE",
+  "FILE",
+  "URL",
+]);
 export const userRoleEnum = pgEnum("user_role", ["MEMBER", "ADMIN"]);
 
 export const chatMessageRoleEnum = pgEnum("chat_message_role", [
@@ -102,87 +107,38 @@
   })
 );
 
-// Context table for dynamic context feature
-export const contexts = createTable(
-  "context",
+// Context table
+export const contexts = createTable("context", {
+  id: varchar("id", { length: 256 }).primaryKey().notNull(),
+  createdAt: timestamp("created_at", { withTimezone: true })
+    .default(sql`CURRENT_TIMESTAMP`)
+    .notNull(),
+  updatedAt: timestamp("updated_at", { withTimezone: true })
+    .$onUpdate(() => new Date())
+    .notNull(),
+});
+
+// ContextItem table
+export const contextItems = createTable(
+  "context_item",
   {
     id: varchar("id", { length: 256 }).primaryKey().notNull(),
     name: varchar("name", { length: 256 }).notNull(),
-    slug: varchar("slug", { length: 256 }).notNull(),
     description: text("description"),
-    workflowId: varchar("workflow_id", { length: 256 })
-      .notNull()
-      .references(() => workflows.id, { onDelete: "cascade" }),
-    createdAt: timestamp("created_at", { withTimezone: true })
-      .default(sql`CURRENT_TIMESTAMP`)
-      .notNull(),
-    updatedAt: timestamp("updated_at", { withTimezone: true })
-      .$onUpdate(() => new Date())
-      .notNull(),
-  },
-  (table) => ({
-    workflowIdIndex: index("context_workflow_id_idx").on(table.workflowId),
-    slugIndex: index("context_slug_idx").on(table.slug),
-    // Unique slug within a workflow
-    uniqueSlugPerWorkflow: index("context_workflow_id_slug_unique").on(
-      table.workflowId,
-      table.slug
-    ),
-  })
-);
-
-// ResourceContexts junction table
-export const resourceContexts = createTable(
-  "resource_contexts",
-  {
-    id: varchar("id", { length: 256 }).primaryKey().notNull(),
-    resourceId: varchar("resource_id", { length: 256 })
-      .notNull()
-      .references(() => resources.id, { onDelete: "cascade" }),
-    contextId: varchar("context_id", { length: 256 })
-      .notNull()
-      .references(() => contexts.id, { onDelete: "cascade" }),
-    createdAt: timestamp("created_at", { withTimezone: true })
-      .default(sql`CURRENT_TIMESTAMP`)
-      .notNull(),
-  },
-  (table) => ({
-    resourceIdIndex: index("resource_contexts_resource_id_idx").on(
-      table.resourceId
-    ),
-    contextIdIndex: index("resource_contexts_context_id_idx").on(
-      table.contextId
-    ),
-    // Prevent duplicate resource-context relationships
-    uniqueResourceContext: index(
-      "resource_contexts_resource_id_context_id_unique"
-    ).on(table.resourceId, table.contextId),
-  })
-);
-
-// RunContexts table to track which contexts were used in a run
-export const runContexts = createTable(
-  "run_contexts",
-  {
-    id: varchar("id", { length: 256 }).primaryKey().notNull(),
-    runId: varchar("run_id", { length: 256 })
-      .notNull()
-      .references(() => runs.id, { onDelete: "cascade" }),
-    contextId: varchar("context_id", { length: 256 })
-      .notNull()
-      .references(() => contexts.id, { onDelete: "cascade" }),
-    createdAt: timestamp("created_at", { withTimezone: true })
-      .default(sql`CURRENT_TIMESTAMP`)
-      .notNull(),
-  },
-  (table) => ({
-    runIdIndex: index("run_contexts_run_id_idx").on(table.runId),
-    contextIdIndex: index("run_contexts_context_id_idx").on(table.contextId),
-    // Prevent duplicate run-context relationships
-    uniqueRunContext: index("run_contexts_run_id_context_id_unique").on(
-      table.runId,
-      table.contextId
-    ),
+    content: text("content").notNull(),
+    type: contextItemTypeEnum("type").notNull(),
+    contextId: varchar("context_id", { length: 256 }).references(
+      () => contexts.id
+    ),
+    createdAt: timestamp("created_at", { withTimezone: true })
+      .default(sql`CURRENT_TIMESTAMP`)
+      .notNull(),
+    updatedAt: timestamp("updated_at", { withTimezone: true })
+      .$onUpdate(() => new Date())
+      .notNull(),
+  },
+  (table) => ({
+    contextIdIndex: index("context_id_idx").on(table.contextId),
   })
 );
 
@@ -225,6 +181,9 @@
     slug: varchar("slug", { length: 256 }).notNull(),
     isActive: boolean("is_active").notNull().default(true),
     prompt: text("prompt").notNull(),
+    contextId: varchar("context_id", { length: 256 })
+      .notNull()
+      .references(() => contexts.id),
     modelId: varchar("model_id", { length: 256 })
       .notNull()
       .references(() => models.id),
@@ -245,7 +204,7 @@
       .notNull(),
   },
   (table) => ({
-    workflowIdIndex: index("workflow_id_idx").on(table.id),
+    contextIdIndex: index("workflow_context_id_idx").on(table.contextId),
     modelIdIndex: index("workflow_model_id_idx").on(table.modelId),
     modelSettingsIdIndex: index("workflow_model_settings_id_idx").on(
       table.modelSettingsId
@@ -419,22 +378,6 @@
   })
 );
 
-export const workflowChunks = pgView("workflow_chunks").as((qb) =>
-  qb
-    .select({
-      id: chunks.id,
-      contextId: resourceContexts.contextId,
-      knowledgeId: resources.knowledgeId,
-      resourceId: resources.id,
-      embeddings: chunks.embedding,
-      content: chunks.content,
-    })
-    .from(resources)
-    .innerJoin(chunks, eq(resources.id, chunks.resourceId))
-    .innerJoin(resourceContexts, eq(resources.id, resourceContexts.resourceId))
-    .where(and(eq(resources.active, true), eq(chunks.active, true)))
-);
-
 export const providerKeys = createTable(
   "provider_key",
   {
@@ -504,19 +447,6 @@
   })
 );
 
-<<<<<<< HEAD
-// ThreadContexts junction table
-export const threadContexts = createTable(
-  "thread_contexts",
-  {
-    id: varchar("id", { length: 256 }).primaryKey().notNull(),
-    threadId: varchar("thread_id", { length: 256 })
-      .notNull()
-      .references(() => threads.id, { onDelete: "cascade" }),
-    contextId: varchar("context_id", { length: 256 })
-      .notNull()
-      .references(() => contexts.id, { onDelete: "cascade" }),
-=======
 // -------- THREAD LOOKUP KEYS --------
 export const threadLookupKeys = createTable(
   "thread_lookup_key",
@@ -526,25 +456,15 @@
     threadId: varchar("thread_id", { length: 256 })
       .notNull()
       .references(() => threads.id),
->>>>>>> 5b70308b
-    createdAt: timestamp("created_at", { withTimezone: true })
-      .default(sql`CURRENT_TIMESTAMP`)
-      .notNull(),
-  },
-  (table) => ({
-<<<<<<< HEAD
-    threadIdIndex: index("thread_contexts_thread_id_idx").on(table.threadId),
-    contextIdIndex: index("thread_contexts_context_id_idx").on(table.contextId),
-    threadContextUniqueIndex: index("thread_context_unique_idx").on(
-      table.threadId,
-      table.contextId
-    ),
-=======
+    createdAt: timestamp("created_at", { withTimezone: true })
+      .default(sql`CURRENT_TIMESTAMP`)
+      .notNull(),
+  },
+  (table) => ({
     lookupKeyIndex: index("thread_lookup_key_lookup_key_idx").on(
       table.lookupKey
     ),
     threadIdIndex: index("thread_lookup_key_thread_id_idx").on(table.threadId),
->>>>>>> 5b70308b
   })
 );
 
@@ -629,24 +549,29 @@
     fields: [workflows.modelSettingsId],
     references: [modelSettings.id],
   }),
+  context: one(contexts, {
+    fields: [workflows.contextId],
+    references: [contexts.id],
+  }),
   runs: many(runs),
   threads: many(threads),
   knowledge: one(knowledge, {
     fields: [workflows.knowledgeId],
     references: [knowledge.id],
   }),
-  contexts: many(contexts),
 }));
 
 // -------- Context --------
-export const contextRelations = relations(contexts, ({ one, many }) => ({
-  workflow: one(workflows, {
-    fields: [contexts.workflowId],
-    references: [workflows.id],
-  }),
-  resourceContexts: many(resourceContexts),
-  runContexts: many(runContexts),
-  threadContexts: many(threadContexts),
+export const contextRelations = relations(contexts, ({ many }) => ({
+  contextItems: many(contextItems),
+}));
+
+// -------- ContextItem --------
+export const contextItemRelations = relations(contextItems, ({ one }) => ({
+  context: one(contexts, {
+    fields: [contextItems.contextId],
+    references: [contexts.id],
+  }),
 }));
 
 // -------- Provider --------
@@ -685,7 +610,6 @@
     fields: [runs.threadId],
     references: [threads.id],
   }),
-  runContexts: many(runContexts),
 }));
 
 // -------- ApiKey --------
@@ -721,7 +645,6 @@
   }),
   runResources: many(runResources),
   chunks: many(chunks),
-  resourceContexts: many(resourceContexts),
 }));
 
 // -------- Chunk --------
@@ -794,52 +717,6 @@
     fields: [threads.workflowId],
     references: [workflows.id],
   }),
-<<<<<<< HEAD
-  threadContexts: many(threadContexts),
-}));
-
-// -------- ResourceContexts --------
-export const resourceContextRelations = relations(
-  resourceContexts,
-  ({ one }) => ({
-    resource: one(resources, {
-      fields: [resourceContexts.resourceId],
-      references: [resources.id],
-    }),
-    context: one(contexts, {
-      fields: [resourceContexts.contextId],
-      references: [contexts.id],
-    }),
-  })
-);
-
-// -------- ThreadContexts --------
-export const threadContextRelations = relations(
-  threadContexts,
-  ({ one }) => ({
-    thread: one(threads, {
-      fields: [threadContexts.threadId],
-      references: [threads.id],
-    }),
-    context: one(contexts, {
-      fields: [threadContexts.contextId],
-      references: [contexts.id],
-    }),
-  })
-);
-
-// -------- RunContexts --------
-export const runContextRelations = relations(runContexts, ({ one }) => ({
-  run: one(runs, {
-    fields: [runContexts.runId],
-    references: [runs.id],
-  }),
-  context: one(contexts, {
-    fields: [runContexts.contextId],
-    references: [contexts.id],
-  }),
-}));
-=======
   lookupKeys: many(threadLookupKeys),
 }));
 
@@ -851,5 +728,4 @@
       references: [threads.id],
     }),
   })
-);
->>>>>>> 5b70308b
+);