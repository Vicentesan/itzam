"use client";

<<<<<<< HEAD
import {
  deleteResource,
  Knowledge,
  type Resource,
} from "@itzam/server/db/knowledge/actions";
import { supabase } from "@itzam/supabase/client";
import { formatDistanceToNow } from "date-fns";
=======
import { createResources, Knowledge } from "@itzam/server/db/knowledge/actions";
>>>>>>> 5cf54a41
import { AnimatePresence, motion } from "framer-motion";
import { ArrowDown, FileIcon, FileUpIcon, PlusIcon, X } from "lucide-react";
import { useEffect, useRef, useState, useTransition } from "react";
import { toast } from "sonner";
<<<<<<< HEAD
=======
import { subscribeToChannel } from "supabase/utils/client";
>>>>>>> 5cf54a41
import { v7 } from "uuid";
import { useCurrentUser } from "~/hooks/useCurrentUser";
import { uploadFileToR2 } from "~/lib/r2-client";
import EmptyStateDetails from "../empty-state/empty-state-detais";
import { Button } from "../ui/button";
import { FileUpload, FileUploadContent } from "../ui/file-upload";
import { KnowledgeItem } from "./knowledge-item";
import { Chunk } from "@itzam/server/ai/embeddings";
interface ExtendedFile extends File {
  id: string;
  url: string | null;
}

export const FileInput = ({
  workflowId,
  knowledge,
}: {
  workflowId: string;
  knowledge: Knowledge;
}) => {
  const [workflowFiles, setWorkflowFiles] = useState<Knowledge["resources"]>(
    knowledge?.resources.filter((resource) => resource.type === "FILE") ?? []
  );

  const { user } = useCurrentUser();
  const [isUploading, setIsUploading] = useState(false);
  const [isSubmitting, setIsSubmitting] = useState(false);
  const [files, setFiles] = useState<ExtendedFile[]>([]);
  const fileInputRef = useRef<HTMLInputElement>(null);
  const [, startTransition] = useTransition();

  const handleAddFiles = async (newFiles: File[]) => {
    setIsUploading(true);

    const filesWithIds = newFiles.map((file) => {
      // Create a new File object with all original properties
      const extendedFile = new File([file], file.name, {
        type: file.type,
        lastModified: file.lastModified,
      }) as ExtendedFile;

      // Add our custom properties while preserving all File properties
      Object.defineProperties(extendedFile, {
        id: { value: v7(), writable: true },
        url: { value: null, writable: true },
      });

      return extendedFile;
    });

    setFiles((prevFiles) => [...prevFiles, ...filesWithIds]);

    startTransition(async () => {
      // upload the files to r2
      const uploadedFiles = await Promise.all(
        filesWithIds.map((file) => {
          try {
            return uploadFileToR2(file, file.id, user?.id ?? "");
          } catch (error) {
            console.error(error);
            toast.error((error as Error).message);
            return {
              ...file,
              id: file.id,
              createdAt: new Date(),
              url: null,
            };
          }
        })
      );

      const filesToRemove = uploadedFiles.filter((file) => file.url === null);

      setFiles((prevFiles) => {
        return prevFiles
          .filter((file) => !filesToRemove.some((f) => f.id === file.id))
          .map((file) => {
            const uploadedFile = uploadedFiles.find((f) => f?.id === file.id);
            if (uploadedFile?.url) {
              file.url = uploadedFile.url;
            }
            return file;
          });
      });

      setIsUploading(false);
    });
  };

  const handleSubmit = async () => {
    setIsSubmitting(true);
    setFiles([]);

    setWorkflowFiles((prevFiles) => {
      return prevFiles.concat(
        files.map((file) => ({
          id: file.id,
          status: "PENDING",
          title: file.name,
          createdAt: new Date(),
          updatedAt: new Date(),
          url: file.url ?? "",
          fileName: file.name,
          mimeType: file.type,
          type: "FILE",
          fileSize: file.size,
          knowledgeId: knowledge?.id ?? "",
          workflowId,
          active: true,
          chunks: [],
        }))
      );
    });

    supabase.functions.invoke("create-knowledge-resource", {
      body: JSON.stringify({
        resources: files.map((file) => ({
          fileName: file.name,
          url: file.url ?? "",
          mimeType: file.type,
          type: "FILE",
          fileSize: file.size,
          id: file.id,
        })),
        knowledgeId: knowledge?.id ?? "",
        workflowId: workflowId,
      }),
    });

    setIsSubmitting(false);
  };

  const handleDelete = (resourceId: string) => {
    setWorkflowFiles((prevFiles) =>
      prevFiles.filter((file) => file.id !== resourceId)
    );
  };

  const channelId = `knowledge-${knowledge?.id}-files`;

  useEffect(() => {
    const unsubscribe = subscribeToChannel(
      channelId,
      (payload: {
        status: "FAILED" | "PENDING" | "PROCESSED";
        resourceId: string;
        title: string;
        chunks: Chunk[];
      }) => {
        setWorkflowFiles((files) => {
          return files.map((file) => {
            if (file.id === payload.resourceId) {
              return {
                ...file,
                status: payload.status,
                title: payload.title,
                chunks: payload.chunks,
              };
            }
            return file;
          });
        });
      }
    );

    return () => {
      unsubscribe();
    };
  }, [channelId]);

  return (
    <FileUpload onFilesAdded={handleAddFiles}>
      <div className="flex flex-col">
        <div className="flex justify-between items-center">
          <h2 className="text font-medium ml-0.5">Files</h2>
          {workflowFiles && workflowFiles.length > 0 && (
            <div className="relative">
              <Button
                type="button"
                variant="outline"
                size="sm"
                disabled={isSubmitting}
                onClick={() => fileInputRef.current?.click()}
              >
                <PlusIcon className="size-3" />
                Add files
              </Button>
              <input
                ref={fileInputRef}
                type="file"
                className="hidden"
                multiple
                onChange={(e) => {
                  if (e.target.files?.length) {
                    handleAddFiles(Array.from(e.target.files!));
                    e.target.value = "";
                  }
                }}
              />
            </div>
          )}
        </div>

        <AnimatePresence>
          {files.length > 0 && (
            <motion.div
              initial={{
                opacity: 0,
                height: 0,
                marginTop: 0,
                filter: "blur(6px)",
              }}
              animate={{
                opacity: 1,
                height: "auto",
                marginTop: 8,
                filter: "blur(0px)",
                transition: {
                  opacity: { delay: 0.2 },
                  marginTop: { delay: 0.2 },
                  filter: { delay: 0.2 },
                },
              }}
              exit={{
                opacity: 0,
                height: 0,
                marginTop: 0,
                filter: "blur(6px)",
                transition: { height: { delay: 0.2 } },
              }}
              transition={{ duration: 0.3 }}
              className="rounded-lg border border-border shadow-sm bg-muted-foreground/5"
            >
              <div className="flex gap-2 items-center p-2 justify-between">
                <div className="flex gap-2 items-center flex-wrap">
                  {files.map((file) => (
                    <motion.div
                      initial={{ opacity: 0 }}
                      animate={{ opacity: 1 }}
                      transition={{ duration: 0.2 }}
                      key={file.id}
                      className={`flex gap-2 items-center bg-muted-foreground/20 rounded-sm px-2 py-1.5 border border-muted-foreground/10 ${
                        file.url ? "opacity-100" : "opacity-50"
                      }`}
                    >
                      <FileUpIcon className="size-3" />
                      <p className="text-xs whitespace-nowrap overflow-hidden text-ellipsis max-w-32">
                        {file.name}
                      </p>
                      <X
                        className="size-3 hover:opacity-70 transition-opacity cursor-pointer text-red-500"
                        onClick={() =>
                          setFiles((prevFiles) =>
                            prevFiles.filter((f) => f.id !== file.id)
                          )
                        }
                      />
                    </motion.div>
                  ))}
                </div>

                <Button
                  variant="outline"
                  size="sm"
                  onClick={handleSubmit}
                  disabled={isUploading || isSubmitting || files.length === 0}
                >
                  <ArrowDown className="size-3" />
                  Add to knowledge
                </Button>
              </div>
            </motion.div>
          )}
        </AnimatePresence>

        {workflowFiles && workflowFiles.length > 0 ? (
          <motion.div className="flex flex-col gap-2 mt-2 rounded-lg border border-border shadow-sm bg-muted-foreground/5 p-2">
            {workflowFiles.map((resource) => (
              <KnowledgeItem
                key={resource.id}
                resource={resource}
                onDelete={handleDelete}
              />
            ))}
          </motion.div>
        ) : (
          <div className="flex flex-col items-center justify-center gap-4 py-16 rounded-lg border border-dashed border-border mt-2">
            <EmptyStateDetails
              title="No files added"
              description="Drop files to the model's knowledge base"
              icon={<FileIcon />}
            />
            <div className="relative">
              <Button
                type="button"
                variant="secondary"
                size="sm"
                disabled={isSubmitting}
                onClick={() => fileInputRef.current?.click()}
              >
                <PlusIcon className="size-3" />
                Add files
              </Button>
              <input
                ref={fileInputRef}
                type="file"
                className="hidden"
                multiple
                onChange={(e) => {
                  if (e.target.files?.length) {
                    handleAddFiles(Array.from(e.target.files!));
                    e.target.value = "";
                  }
                }}
              />
            </div>
          </div>
        )}
      </div>
      <FileUploadContent>
        <div className="flex w-full items-center justify-center backdrop-blur-sm absolute inset-0">
          <div className="bg-background/90 m-4 w-full max-w-md rounded-lg border p-8 shadow-lg">
            <div className="mb-4 flex justify-center">
              <FileIcon />
            </div>
            <h3 className="mb-2 text-center text-base font-medium">
              Drop files to upload
            </h3>
            <p className="text-muted-foreground text-center text-sm">
              Release to add files to your knowledge base
            </p>
          </div>
        </div>
      </FileUploadContent>
    </FileUpload>
  );
};<|MERGE_RESOLUTION|>--- conflicted
+++ resolved
@@ -1,24 +1,12 @@
 "use client";
 
-<<<<<<< HEAD
-import {
-  deleteResource,
-  Knowledge,
-  type Resource,
-} from "@itzam/server/db/knowledge/actions";
-import { supabase } from "@itzam/supabase/client";
-import { formatDistanceToNow } from "date-fns";
-=======
-import { createResources, Knowledge } from "@itzam/server/db/knowledge/actions";
->>>>>>> 5cf54a41
+import { Chunk } from "@itzam/server/ai/embeddings";
+import { Knowledge } from "@itzam/server/db/knowledge/actions";
+import { subscribeToChannel, supabase } from "@itzam/supabase/client";
 import { AnimatePresence, motion } from "framer-motion";
 import { ArrowDown, FileIcon, FileUpIcon, PlusIcon, X } from "lucide-react";
 import { useEffect, useRef, useState, useTransition } from "react";
 import { toast } from "sonner";
-<<<<<<< HEAD
-=======
-import { subscribeToChannel } from "supabase/utils/client";
->>>>>>> 5cf54a41
 import { v7 } from "uuid";
 import { useCurrentUser } from "~/hooks/useCurrentUser";
 import { uploadFileToR2 } from "~/lib/r2-client";
@@ -26,7 +14,6 @@
 import { Button } from "../ui/button";
 import { FileUpload, FileUploadContent } from "../ui/file-upload";
 import { KnowledgeItem } from "./knowledge-item";
-import { Chunk } from "@itzam/server/ai/embeddings";
 interface ExtendedFile extends File {
   id: string;
   url: string | null;
@@ -147,6 +134,8 @@
         workflowId: workflowId,
       }),
     });
+
+    setFiles([]);
 
     setIsSubmitting(false);
   };
