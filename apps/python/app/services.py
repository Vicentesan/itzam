--- conflicted
+++ resolved
@@ -1,6 +1,6 @@
 import uuid
 import logging
-from typing import Dict, Any, List, Tuple
+from typing import Dict, Any, List, Tuple, Union
 import asyncio
 import aiohttp
 import tiktoken
@@ -10,7 +10,7 @@
 
 from .config import settings
 from .database import save_chunks_to_supabase, update_resource_status, send_update
-from .schemas import UpdatePayload
+from .schemas import UpdatePayload, LinkResource, FileResource
 
 logger = logging.getLogger(__name__)
 
@@ -43,29 +43,25 @@
         )
 
 def generate_file_title(text: str, original_filename: str) -> str:
-    """Generate a title for the file based on its content."""
-    # Simple title generation - in production, you'd want to use an AI service
-    # For now, we'll use the first 100 characters as a simple title
-    if text.strip():
-        # Take first sentence or first 100 characters
-        lines = text.strip().split('\n')
-        first_line = lines[0].strip() if lines else ""
-        if len(first_line) > 100:
-            first_line = first_line[:100] + "..."
-        return first_line if first_line else original_filename
-    return original_filename
-
-<<<<<<< HEAD
-async def generate_embeddings(resource: Dict[str, Any], workflow_id: str, knowledge_id: str, save_to_db: bool = False):
-    """Generate embeddings for a resource and optionally save to database."""
-    try:
-        logger.info(f"Starting embedding generation for resource {resource.id}")
-=======
-async def generate_chunks(resource: Dict[str, Any], chunk_size: int, tokenizer: tiktoken.Encoding):
+    """Generate a title from text content or fallback to filename."""
+    if not text.strip():
+        return original_filename
+    
+    # Simple title generation - take first line or first 100 characters
+    lines = text.strip().split('\n')
+    first_line = lines[0].strip() if lines else ""
+    
+    if first_line and len(first_line) <= 100:
+        return first_line
+    elif len(text) > 100:
+        return text[:100].strip() + "..."
+    else:
+        return text.strip() or original_filename
+
+async def generate_chunks(resource: Union[LinkResource, FileResource], chunk_size: int, tokenizer: tiktoken.Encoding, knowledge_id: str):
     """Extract text from resource and generate chunks."""
     try:
-        logger.info(f"Starting chunk generation for resource {resource['id']}")
->>>>>>> b6ea32bf
+        logger.info(f"Starting chunk generation for resource {resource.id}")
         
         # Extract text content
         text_content, file_size = await get_text_from_tika(str(resource.url))
@@ -102,19 +98,12 @@
             "status": "PENDING",
             "title": title,
             "fileSize": file_size,
-<<<<<<< HEAD
-            "chunksLength": len(chunks),
-            "resourceId": resource.id,
-            "knowledgeId": knowledge_id
-        })
-        
-        logger.info(f"Generated {len(chunk_texts)} chunks for resource {resource.id}")
-=======
             "chunksLength": chunk_length,
-            "resourceId": resource["id"]
-        })
-        
-        logger.info(f"Generated {chunk_length} chunks for resource {resource['id']}")
+            "resourceId": resource.id,
+            "knowledgeId": knowledge_id
+        })
+        
+        logger.info(f"Generated {chunk_length} chunks for resource {resource.id}")
 
         return {
             "chunks": chunks,
@@ -124,28 +113,27 @@
         }
         
     except Exception as e:
-        logger.error(f"Error generating chunks for resource {resource['id']}: {str(e)}")
+        logger.error(f"Error generating chunks for resource {resource.id}: {str(e)}")
         
         # Update resource status to failed
-        update_resource_status(resource["id"], "FAILED")
+        update_resource_status(resource.id, "FAILED")
         
         # Send failure update
         await send_update(resource, {
             "status": "FAILED",
-            "title": resource.get("fileName", resource.get("file_name", str(resource["url"]))),
+            "title": "Placeholder Title (NEED TO FIX)",
             "chunksLength": 0,
             "fileSize": 0,
-            "resourceId": resource["id"]
+            "resourceId": resource.id,
+            "knowledgeId": knowledge_id
         })
         
         raise
 
-async def generate_embeddings(chunks: List[Chunk], resource: Dict[str, Any], workflow_id: str, save_to_db: bool = False) -> Dict[str, Any]:
+async def generate_embeddings(chunks: List[Chunk], resource: Union[LinkResource, FileResource], workflow_id: str, knowledge_id: str, file_size: int, save_to_db: bool = False) -> Dict[str, Any]:
     """Generate embeddings for chunks and optionally save to database."""
     try:
-        title = resource.get("fileName", resource.get("file_name", str(resource["url"])))
-        file_size = resource.get("file_size", 0)
->>>>>>> b6ea32bf
+        title = "Placeholder Title (NEED TO FIX)"
         
         # Generate embeddings if OpenAI API key is available
         embeddings_data = None
@@ -208,18 +196,10 @@
             "knowledgeId": knowledge_id
         })
         
-<<<<<<< HEAD
-        logger.info(f"Completed embedding generation for resource {resource.id}")
         return result
         
     except Exception as e:
-        logger.error(f"Error generating embeddings for resource {resource.id}: {str(e)}")
-=======
-        return result
-        
-    except Exception as e:
-        logger.error('Error generating embeddings for resource %s: %s', resource["id"], str(e))
->>>>>>> b6ea32bf
+        logger.error('Error generating embeddings for resource %s: %s', resource.id, str(e))
         
         # Update resource status to failed
         update_resource_status(resource.id, "FAILED")
@@ -238,8 +218,9 @@
 
 async def process_resource_embeddings(
     background_tasks: BackgroundTasks,
-    resource: Dict[str, Any],
+    resource: Union[LinkResource, FileResource],
     workflow_id: str,
+    knowledge_id: str,
     save_to_db: bool = False
 ) -> Dict[str, Any]:
     """Complete pipeline: generate chunks and embeddings for a resource, batching by embedding token limits."""
@@ -249,15 +230,17 @@
 
         tokenizer = tiktoken.get_encoding("cl100k_base")
         # First generate chunks
-        chunks_data = await generate_chunks(resource, chunk_size, tokenizer)
+        chunks_data = await generate_chunks(resource, chunk_size, tokenizer, knowledge_id)
 
         await send_update(resource, {
             "processedChunks": 0,
             "totalChunks": len(chunks_data["chunks"]),
-            "resourceId": resource["id"]
-        })
+            "resourceId": resource.id,
+            "knowledgeId": knowledge_id
+        })
+
         chunks: List[Chunk] = chunks_data["chunks"]
-
+        file_size = chunks_data["file_size"]
 
         # Batch chunks so that each batch does not exceed embeddings_limit_per_request
         batches = []
@@ -294,11 +277,13 @@
                 chunks=batch,
                 resource=resource,
                 workflow_id=workflow_id,
+                knowledge_id=knowledge_id,
+                file_size=file_size,
                 save_to_db=save_to_db
             )
 
         return True
 
     except Exception as e:
-        logger.error(f"Error processing resource embeddings for {resource['id']}: {str(e)}")
+        logger.error(f"Error processing resource embeddings for {resource.id}: {str(e)}")
         raise