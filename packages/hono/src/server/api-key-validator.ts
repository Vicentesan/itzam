--- conflicted
+++ resolved
@@ -3,9 +3,9 @@
 
 // Define the type for context variables set by this middleware
 type ApiKeyValidatorEnv = {
-	Variables: {
-		userId: string;
-	};
+  Variables: {
+    userId: string;
+  };
 };
 
 /**
@@ -17,33 +17,6 @@
  * @see https://hono.dev/docs/guides/middleware
  */
 export const apiKeyMiddleware = createMiddleware<ApiKeyValidatorEnv>(
-<<<<<<< HEAD
-	async (c, next) => {
-		const apiKey = c.req.header("Api-Key");
-
-		if (!apiKey || typeof apiKey !== "string" || apiKey.trim() === "") {
-			// Return a JSON response consistent with other potential errors
-			return c.json({ error: "API key is required" }, 401);
-		}
-
-		const validationResult = await validateRequest(apiKey);
-
-		if (validationResult.error) {
-			// Status is guaranteed to be non-null if error is non-null based on validateRequest types
-			return c.json(
-				{ error: validationResult.error },
-				validationResult.status || 401,
-			);
-		}
-
-		// Set the validated organization in the context for downstream handlers
-		// Organization is guaranteed to be non-null on success based on validateRequest types
-		c.set("userId", validationResult.userId!);
-
-		// Proceed to the next middleware or handler
-		await next();
-	},
-=======
   async (c, next) => {
     try {
       const apiKey = c.req.header("Api-Key");
@@ -78,5 +51,4 @@
       return c.json(errorResponse, 500);
     }
   }
->>>>>>> 5b70308b
 );