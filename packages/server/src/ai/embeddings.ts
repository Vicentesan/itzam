--- conflicted
+++ resolved
@@ -10,90 +10,6 @@
 
 export type Chunk = typeof chunks.$inferSelect;
 
-<<<<<<< HEAD
-// PARSE RESOURCE AND CREATE EMBEDDINGS
-export async function createEmbeddings(resource: Resource, workflowId: string) {
-  let title = resource.fileName ?? "";
-
-  try {
-    // SEND TO TIKA
-    const textFromTika = await convertSingleFile({
-      file: resource.url,
-      mimeType: resource.mimeType,
-    });
-
-    const { text, size } = textFromTika;
-
-    console.log("textFromTika", textFromTika);
-
-    title = await generateFileTitleForResource(text, resource);
-
-    sendChannelUpdate(
-      `knowledge-${resource.knowledgeId}-${resource.type === "FILE" ? "files" : "links"}`,
-      {
-        status: "PENDING",
-        resourceId: resource.id,
-        title,
-        chunks: [],
-      }
-    );
-
-    if (!text) {
-      throw new Error("No text from Tika");
-    }
-
-    // GENERATE EMBEDDINGS
-    const embeddings = await generateEmbeddings(text);
-
-    // SAVE CHUNK TO DB
-    const chunksCreated = await db
-      .insert(chunks)
-      .values(
-        embeddings.map((embedding) => ({
-          ...embedding,
-          id: v7(),
-          resourceId: resource.id,
-          content: embedding.content ?? "",
-          workflowId,
-        }))
-      )
-      .returning();
-
-    sendChannelUpdate(
-      `knowledge-${resource.knowledgeId}-${resource.type === "FILE" ? "files" : "links"}`,
-      {
-        status: "PROCESSED",
-        resourceId: resource.id,
-        title,
-        chunks: chunksCreated,
-      }
-    );
-
-    await db
-      .update(resources)
-      .set({ status: "PROCESSED" })
-      .where(eq(resources.id, resource.id));
-  } catch (error) {
-    console.error("Error creating embeddings", error);
-
-    sendChannelUpdate(
-      `knowledge-${resource.knowledgeId}-${resource.type === "FILE" ? "files" : "links"}`,
-      {
-        status: "FAILED",
-        resourceId: resource.id,
-        title,
-        chunks: [],
-      }
-    );
-
-    await db
-      .update(resources)
-      .set({ status: "FAILED" })
-      .where(eq(resources.id, resource.id));
-  }
-}
-=======
->>>>>>> 903a6cd4
 // MUTIPLE EMBEDDINGS (for files and links)
 export const generateEmbeddings = async (
   value: string
