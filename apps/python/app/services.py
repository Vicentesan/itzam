--- conflicted
+++ resolved
@@ -88,11 +88,7 @@
     else:
         return text.strip() or original_filename
 
-<<<<<<< HEAD
-async def generate_chunks(resource: ResourceBase, chunk_size: int, tokenizer: tiktoken.Encoding, knowledge_id: str = None):
-=======
 async def generate_chunks(resource: ResourceBase, chunk_size: int, tokenizer: tiktoken.Encoding, knowledge_id: str, workflow_id: str):
->>>>>>> 90d3995b
     """Extract text from resource and generate chunks."""
     try:
         logger.info(f"Starting chunk generation for resource {resource.id}")
