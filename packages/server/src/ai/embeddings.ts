import { openai } from "@ai-sdk/openai";
import { embed } from "ai";
import { and, cosineDistance, desc, eq, gt, inArray, sql } from "drizzle-orm";
import { db } from "../db";
import { workflowChunks, workflows } from "../db/schema";

const EMBEDDING_MODEL = openai.embedding("text-embedding-3-small");
const CHUNKS_RETRIEVE_LIMIT = 4;
const SIMILARITY_THRESHOLD = 0.4;
<<<<<<< HEAD
=======

export type Chunk = typeof chunks.$inferSelect;
>>>>>>> 90d3995b

// SINGLE EMBEDDING (for user prompt)
export const generateEmbedding = async (value: string): Promise<number[]> => {
  const input = value.replaceAll("\\n", " ");
  const { embedding } = await embed({
    model: EMBEDDING_MODEL,
    value: input,
  });
  return embedding;
};

// FIND RELEVANT CONTENT FOR USER QUERY
export const findRelevantContent = async (
  userQuery: string,
  workflowId: string,
  contextIds?: string[]
) => {
  // Generating embedding for user query
  const userQueryEmbedded = await generateEmbedding(userQuery);

  // Calculating similarity between user query and chunks
  const similarity = sql<number>`1 - (${cosineDistance(
    workflowChunks.embeddings,
    userQueryEmbedded
  )})`;

  const workflow = await db.query.workflows.findFirst({
    where: eq(workflows.id, workflowId),
  });

  if (!workflow) {
    throw new Error("Workflow not found");
  }

  const whereConditions = [
    gt(similarity, SIMILARITY_THRESHOLD),
    eq(workflowChunks.knowledgeId, workflow?.id),
    inArray(workflowChunks.contextId, contextIds ?? []),
  ];

  // Retrieving chunks with similarity greater than SIMILARITY_THRESHOLD
  const similarChunks = await db
    .select({
      content: workflowChunks.content,
      resourceId: workflowChunks.resourceId,
      similarity,
    })
    .from(workflowChunks)
    .where(and(...whereConditions))
    .orderBy((t) => desc(t.similarity))
    .limit(CHUNKS_RETRIEVE_LIMIT);

  // Getting resource ids from similar chunks to add to run (removing duplicates)
  const resourceIds = [
    ...new Set(
      similarChunks.map((chunk) => chunk.resourceId).filter((id) => id !== null)
    ),
  ];

  return {
    similarChunks,
    resourceIds,
  };
};<|MERGE_RESOLUTION|>--- conflicted
+++ resolved
@@ -1,17 +1,14 @@
 import { openai } from "@ai-sdk/openai";
 import { embed } from "ai";
-import { and, cosineDistance, desc, eq, gt, inArray, sql } from "drizzle-orm";
+import { and, cosineDistance, desc, eq, gt, sql } from "drizzle-orm";
 import { db } from "../db";
-import { workflowChunks, workflows } from "../db/schema";
+import { chunks } from "../db/schema";
 
 const EMBEDDING_MODEL = openai.embedding("text-embedding-3-small");
 const CHUNKS_RETRIEVE_LIMIT = 4;
 const SIMILARITY_THRESHOLD = 0.4;
-<<<<<<< HEAD
-=======
 
 export type Chunk = typeof chunks.$inferSelect;
->>>>>>> 90d3995b
 
 // SINGLE EMBEDDING (for user prompt)
 export const generateEmbedding = async (value: string): Promise<number[]> => {
