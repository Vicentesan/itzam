{
  "name": "docs",
  "version": "0.1.0",
  "private": true,
  "scripts": {
    "dev": "mintlify dev --port 3020 --no-open"
  },
  "dependencies": {
    "@repo/eslint-config": "workspace:*",
    "@repo/typescript-config": "workspace:*",
<<<<<<< HEAD
    "mintlify": "4.0.510"                                                                                                                                                                                                                                                                                                                                                              
=======
    "mintlify": "^4.0.588"
>>>>>>> f9a9fb1c
  }
}<|MERGE_RESOLUTION|>--- conflicted
+++ resolved
@@ -8,10 +8,6 @@
   "dependencies": {
     "@repo/eslint-config": "workspace:*",
     "@repo/typescript-config": "workspace:*",
-<<<<<<< HEAD
-    "mintlify": "4.0.510"                                                                                                                                                                                                                                                                                                                                                              
-=======
     "mintlify": "^4.0.588"
->>>>>>> f9a9fb1c
   }
 }