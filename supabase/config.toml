# For detailed configuration reference documentation, visit:
# https://supabase.com/docs/guides/local-development/cli/config
# A string used to distinguish different Supabase projects on the same host. Defaults to the
# working directory name when running `supabase init`.
project_id = "itzam"

[api]
enabled = true
# Port to use for the API URL.
port = 54321
# Schemas to expose in your API. Tables, views and stored procedures in this schema will get API
# endpoints. `public` and `graphql_public` schemas are included by default.
schemas = ["public", "graphql_public"]
# Extra schemas to add to the search_path of every request.
extra_search_path = ["public", "extensions"]
# The maximum number of rows returns from a view, table, or stored procedure. Limits payload size
# for accidental or malicious requests.
max_rows = 1000

[api.tls]
# Enable HTTPS endpoints locally using a self-signed certificate.
enabled = false

[db]
# Port to use for the local database URL.
port = 54322
# Port used by db diff command to initialize the shadow database.
shadow_port = 54320
# The database major version to use. This has to be the same as your remote database's. Run `SHOW
# server_version;` on the remote database to check.
major_version = 15

[db.pooler]
enabled = false
# Port to use for the local connection pooler.
port = 54329
# Specifies when a server connection can be reused by other clients.
# Configure one of the supported pooler modes: `transaction`, `session`.
pool_mode = "transaction"
# How many server connections to allow per user/database pair.
default_pool_size = 20
# Maximum number of client connections allowed.
max_client_conn = 100

# [db.vault]
# secret_key = "env(SECRET_VALUE)"

[db.migrations]
# Specifies an ordered list of schema files that describe your database.
# Supports glob patterns relative to supabase directory: "./schemas/*.sql"
schema_paths = []

[db.seed]
# If enabled, seeds the database after migrations during a db reset.
enabled = false
# Specifies an ordered list of seed files to load during db reset.
# Supports glob patterns relative to supabase directory: "./seeds/*.sql"
sql_paths = ["./seed.sql"]

[realtime]
enabled = true
# Bind realtime via either IPv4 or IPv6. (default: IPv4)
# ip_version = "IPv6"
# The maximum length in bytes of HTTP request headers. (default: 4096)
# max_header_length = 4096

[studio]
enabled = true
# Port to use for Supabase Studio.
port = 54323
# External URL of the API server that frontend connects to.
api_url = "http://127.0.0.1"
# OpenAI API Key to use for Supabase AI in the Supabase Studio.
openai_api_key = "env(OPENAI_API_KEY)"

# Email testing server. Emails sent with the local dev setup are not actually sent - rather, they
# are monitored, and you can view the emails that would have been sent from the web interface.
[inbucket]
enabled = true
# Port to use for the email testing server web interface.
port = 54324
# Uncomment to expose additional ports for testing user applications that send emails.
# smtp_port = 54325
# pop3_port = 54326
# admin_email = "admin@email.com"
# sender_name = "Admin"

[storage]
enabled = true
# The maximum file size allowed (e.g. "5MB", "500KB").
file_size_limit = "50MiB"

# Image transformation API is available to Supabase Pro plan.
# [storage.image_transformation]
# enabled = true

# Uncomment to configure local storage buckets
# [storage.buckets.images]
# public = false
# file_size_limit = "50MiB"
# allowed_mime_types = ["image/png", "image/jpeg"]
# objects_path = "./images"

[auth]
enabled = true
# The base URL of your website. Used as an allow-list for redirects and for constructing URLs used
# in emails.
site_url = "http://127.0.0.1:3000"
# A list of *exact* URLs that auth providers are permitted to redirect to post authentication.
additional_redirect_urls = ["http://localhost:3000/**"]
# How long tokens are valid for, in seconds. Defaults to 3600 (1 hour), maximum 604,800 (1 week).
jwt_expiry = 3600
# If disabled, the refresh token will never expire.
enable_refresh_token_rotation = true
# Allows refresh tokens to be reused after expiry, up to the specified interval in seconds.
# Requires enable_refresh_token_rotation = true.
refresh_token_reuse_interval = 10
# Allow/disallow new user signups to your project.
enable_signup = true
# Allow/disallow anonymous sign-ins to your project.
enable_anonymous_sign_ins = false
# Allow/disallow testing manual linking of accounts
enable_manual_linking = false
# Passwords shorter than this value will be rejected as weak. Minimum 6, recommended 8 or more.
minimum_password_length = 6
# Passwords that do not meet the following requirements will be rejected as weak. Supported values
# are: `letters_digits`, `lower_upper_letters_digits`, `lower_upper_letters_digits_symbols`
password_requirements = ""

[auth.rate_limit]
# Number of emails that can be sent per hour. Requires auth.email.smtp to be enabled.
email_sent = 2
# Number of SMS messages that can be sent per hour. Requires auth.sms to be enabled.
sms_sent = 30
# Number of anonymous sign-ins that can be made per hour per IP address. Requires enable_anonymous_sign_ins = true.
anonymous_users = 30
# Number of sessions that can be refreshed in a 5 minute interval per IP address.
token_refresh = 150
# Number of sign up and sign-in requests that can be made in a 5 minute interval per IP address (excludes anonymous users).
sign_in_sign_ups = 30
# Number of OTP / Magic link verifications that can be made in a 5 minute interval per IP address.
token_verifications = 30


# Configure one of the supported captcha providers: `hcaptcha`, `turnstile`.
# [auth.captcha]
# enabled = true
# provider = "hcaptcha"
# secret = ""

[auth.email]
# Allow/disallow new user signups via email to your project.
enable_signup = true
# If enabled, a user will be required to confirm any email change on both the old, and new email
# addresses. If disabled, only the new email is required to confirm.
double_confirm_changes = true
# If enabled, users need to confirm their email address before signing in.
enable_confirmations = false
# If enabled, users will need to reauthenticate or have logged in recently to change their password.
secure_password_change = false
# Controls the minimum amount of time that must pass before sending another signup confirmation or password reset email.
max_frequency = "1s"
# Number of characters used in the email OTP.
otp_length = 6
# Number of seconds before the email OTP expires (defaults to 1 hour).
otp_expiry = 3600

# Use a production-ready SMTP server
# [auth.email.smtp]
# enabled = true
# host = "smtp.sendgrid.net"
# port = 587
# user = "apikey"
# pass = "env(SENDGRID_API_KEY)"
# admin_email = "admin@email.com"
# sender_name = "Admin"

# Uncomment to customize email template
# [auth.email.template.invite]
# subject = "You have been invited"
# content_path = "./supabase/templates/invite.html"

[auth.sms]
# Allow/disallow new user signups via SMS to your project.
enable_signup = false
# If enabled, users need to confirm their phone number before signing in.
enable_confirmations = false
# Template for sending OTP to users
template = "Your code is {{ .Code }}"
# Controls the minimum amount of time that must pass before sending another sms otp.
max_frequency = "5s"

# Use pre-defined map of phone number to OTP for testing.
# [auth.sms.test_otp]
# 4152127777 = "123456"

# Configure logged in session timeouts.
# [auth.sessions]
# Force log out after the specified duration.
# timebox = "24h"
# Force log out if the user has been inactive longer than the specified duration.
# inactivity_timeout = "8h"

# This hook runs before a token is issued and allows you to add additional claims based on the authentication method used.
# [auth.hook.custom_access_token]
# enabled = true
# uri = "pg-functions://<database>/<schema>/<hook_name>"

# Configure one of the supported SMS providers: `twilio`, `twilio_verify`, `messagebird`, `textlocal`, `vonage`.
[auth.sms.twilio]
enabled = false
account_sid = ""
message_service_sid = ""
# DO NOT commit your Twilio auth token to git. Use environment variable substitution instead:
auth_token = "env(SUPABASE_AUTH_SMS_TWILIO_AUTH_TOKEN)"

# Multi-factor-authentication is available to Supabase Pro plan.
[auth.mfa]
# Control how many MFA factors can be enrolled at once per user.
max_enrolled_factors = 10

# Control MFA via App Authenticator (TOTP)
[auth.mfa.totp]
enroll_enabled = false
verify_enabled = false

# Configure MFA via Phone Messaging
[auth.mfa.phone]
enroll_enabled = false
verify_enabled = false
otp_length = 6
template = "Your code is {{ .Code }}"
max_frequency = "5s"

# Configure MFA via WebAuthn
# [auth.mfa.web_authn]
# enroll_enabled = true
# verify_enabled = true

# Use an external OAuth provider. The full list of providers are: `apple`, `azure`, `bitbucket`,
# `discord`, `facebook`, `github`, `gitlab`, `google`, `keycloak`, `linkedin_oidc`, `notion`, `twitch`,
# `twitter`, `slack`, `spotify`, `workos`, `zoom`.
[auth.external.google]
enabled = true
client_id = "env(SUPABASE_AUTH_EXTERNAL_GOOGLE_CLIENT_ID)"
# DO NOT commit your OAuth provider secret to git. Use environment variable substitution instead:
secret = "env(SUPABASE_AUTH_EXTERNAL_GOOGLE_SECRET)"
# Overrides the default auth redirectUrl.
redirect_uri = "http://127.0.0.1:54321/auth/v1/callback"
# Overrides the default auth provider URL. Used to support self-hosted gitlab, single-tenant Azure,
# or any other third-party OIDC providers.
url = ""
# If enabled, the nonce check will be skipped. Required for local sign in with Google auth.
skip_nonce_check = true

[auth.external.github]
enabled = true
client_id = "env(SUPABASE_AUTH_EXTERNAL_GITHUB_CLIENT_ID)"
# DO NOT commit your OAuth provider secret to git. Use environment variable substitution instead:
secret = "env(SUPABASE_AUTH_EXTERNAL_GITHUB_SECRET)"
# Overrides the default auth redirectUrl.
redirect_uri = "http://127.0.0.1:54321/auth/v1/callback"
# Overrides the default auth provider URL. Used to support self-hosted gitlab, single-tenant Azure,
# or any other third-party OIDC providers.
url = ""
# If enabled, the nonce check will be skipped. Required for local sign in with Google auth.
skip_nonce_check = true

# Use Firebase Auth as a third-party provider alongside Supabase Auth.
[auth.third_party.firebase]
enabled = false
# project_id = "my-firebase-project"

# Use Auth0 as a third-party provider alongside Supabase Auth.
[auth.third_party.auth0]
enabled = false
# tenant = "my-auth0-tenant"
# tenant_region = "us"

# Use AWS Cognito (Amplify) as a third-party provider alongside Supabase Auth.
[auth.third_party.aws_cognito]
enabled = false
# user_pool_id = "my-user-pool-id"
# user_pool_region = "us-east-1"

# Use Clerk as a third-party provider alongside Supabase Auth.
[auth.third_party.clerk]
enabled = false
# Obtain from https://clerk.com/setup/supabase
# domain = "example.clerk.accounts.dev"

[edge_runtime]
enabled = true
# Configure one of the supported request policies: `oneshot`, `per_worker`.
# Use `oneshot` for hot reload, or `per_worker` for load testing.
<<<<<<< HEAD
policy = "per_worker"
# Port to attach the Chrome inspector for debugging edge functions.
inspector_port = 8083



# [edge_runtime.secrets]
# secret_key = "env(SECRET_VALUE)"

[analytics]
enabled = true
port = 54327
# Configure one of the supported backends: `postgres`, `bigquery`.
backend = "postgres"

# Experimental features may be deprecated any time
[experimental]
# Configures Postgres storage engine to use OrioleDB (S3)
orioledb_version = ""
# Configures S3 bucket URL, eg. <bucket_name>.s3-<region>.amazonaws.com
s3_host = "env(S3_HOST)"
# Configures S3 bucket region, eg. us-east-1
s3_region = "env(S3_REGION)"
# Configures AWS_ACCESS_KEY_ID for S3 bucket
s3_access_key = "env(S3_ACCESS_KEY)"
# Configures AWS_SECRET_ACCESS_KEY for S3 bucket
s3_secret_key = "env(S3_SECRET_KEY)"
=======
policy = "oneshot"
# Port to attach the Chrome inspector for debugging edge functions.
inspector_port = 8083
>>>>>>> 5cf54a41

[functions.create-knowledge-resource]
enabled = true
verify_jwt = true
import_map = "./functions/create-knowledge-resource/deno.json"
# Uncomment to specify a custom file path to the entrypoint.
# Supported file extensions are: .ts, .js, .mjs, .jsx, .tsx
entrypoint = "./functions/create-knowledge-resource/index.ts"
# Specifies static files to be bundled with the function. Supports glob patterns.
# For example, if you want to serve static HTML pages in your function:
# static_files = [ "./functions/create-knowledge-resource/*.html" ]


# [edge_runtime.secrets]
# secret_key = "env(SECRET_VALUE)"

[analytics]
enabled = true
port = 54327
# Configure one of the supported backends: `postgres`, `bigquery`.
backend = "postgres"

# Experimental features may be deprecated any time
[experimental]
# Configures Postgres storage engine to use OrioleDB (S3)
orioledb_version = ""
# Configures S3 bucket URL, eg. <bucket_name>.s3-<region>.amazonaws.com
s3_host = "env(S3_HOST)"
# Configures S3 bucket region, eg. us-east-1
s3_region = "env(S3_REGION)"
# Configures AWS_ACCESS_KEY_ID for S3 bucket
s3_access_key = "env(S3_ACCESS_KEY)"
# Configures AWS_SECRET_ACCESS_KEY for S3 bucket
s3_secret_key = "env(S3_SECRET_KEY)"<|MERGE_RESOLUTION|>--- conflicted
+++ resolved
@@ -293,7 +293,6 @@
 enabled = true
 # Configure one of the supported request policies: `oneshot`, `per_worker`.
 # Use `oneshot` for hot reload, or `per_worker` for load testing.
-<<<<<<< HEAD
 policy = "per_worker"
 # Port to attach the Chrome inspector for debugging edge functions.
 inspector_port = 8083
@@ -321,11 +320,6 @@
 s3_access_key = "env(S3_ACCESS_KEY)"
 # Configures AWS_SECRET_ACCESS_KEY for S3 bucket
 s3_secret_key = "env(S3_SECRET_KEY)"
-=======
-policy = "oneshot"
-# Port to attach the Chrome inspector for debugging edge functions.
-inspector_port = 8083
->>>>>>> 5cf54a41
 
 [functions.create-knowledge-resource]
 enabled = true
