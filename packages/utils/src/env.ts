--- conflicted
+++ resolved
@@ -32,14 +32,11 @@
     RESCRAPE_CRON_SECRET: z.string().min(1),
     HYPERDX_API_KEY: z.string().optional(),
     OTEL_EXPORTER_OTLP_ENDPOINT: z.string().url().optional(),
-<<<<<<< HEAD
     COMPOSIO_API_KEY: z.string().min(1),
-=======
     QSTASH_URL: z.string().url(),
     QSTASH_TOKEN: z.string().min(1),
     QSTASH_CURRENT_SIGNING_KEY: z.string().min(1),
     QSTASH_NEXT_SIGNING_KEY: z.string().min(1),
->>>>>>> 76031cb3
   },
 
   /**
@@ -88,14 +85,11 @@
     HYPERDX_API_KEY: process.env.HYPERDX_API_KEY,
     OTEL_EXPORTER_OTLP_ENDPOINT: process.env.OTEL_EXPORTER_OTLP_ENDPOINT,
     STRIPE_ITZAM_BASIC_PRODUCT_ID: process.env.STRIPE_ITZAM_BASIC_PRODUCT_ID,
-<<<<<<< HEAD
     COMPOSIO_API_KEY: process.env.COMPOSIO_API_KEY,
-=======
     QSTASH_URL: process.env.QSTASH_URL,
     QSTASH_TOKEN: process.env.QSTASH_TOKEN,
     QSTASH_CURRENT_SIGNING_KEY: process.env.QSTASH_CURRENT_SIGNING_KEY,
     QSTASH_NEXT_SIGNING_KEY: process.env.QSTASH_NEXT_SIGNING_KEY,
->>>>>>> 76031cb3
   },
   /**
    * Run `build` or `dev` with `SKIP_ENV_VALIDATION` to skip env validation. This is especially
